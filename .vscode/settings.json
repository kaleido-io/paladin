--- conflicted
+++ resolved
@@ -2,13 +2,8 @@
     "go.formatFlags": ["-s"],
     "go.lintTool": "golangci-lint",
     "cSpell.words": [],
-<<<<<<< HEAD
     "go.testTimeout": "60s",
-    "java.configuration.updateBuildConfiguration": "interactive",
-=======
-    "go.testTimeout": "30s",
     "java.configuration.updateBuildConfiguration": "disabled",
->>>>>>> 2c2f201c
     "go.testTags": "testdbpostgres"
   }
   