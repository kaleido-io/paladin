{
    "go.formatFlags": ["-s"],
    "go.lintTool": "golangci-lint",
    "cSpell.words": [
      "idempotency",
      "remoting",
      "Upsert"
    ],
    "go.testTimeout": "60s",
    "java.configuration.updateBuildConfiguration": "disabled",
<<<<<<< HEAD
    "go.buildTags": "testdbpostgres,componenttestlong",
    "go.testTags": "testdbpostgres,componenttestlong"
=======
    "go.testTags": "testdbpostgres",
    "go.buildTags": "testdbpostgres"
>>>>>>> d50ea276
  }
  <|MERGE_RESOLUTION|>--- conflicted
+++ resolved
@@ -8,12 +8,7 @@
     ],
     "go.testTimeout": "60s",
     "java.configuration.updateBuildConfiguration": "disabled",
-<<<<<<< HEAD
-    "go.buildTags": "testdbpostgres,componenttestlong",
-    "go.testTags": "testdbpostgres,componenttestlong"
-=======
     "go.testTags": "testdbpostgres",
     "go.buildTags": "testdbpostgres"
->>>>>>> d50ea276
   }
   