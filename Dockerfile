--- conflicted
+++ resolved
@@ -148,16 +148,6 @@
 RUN trivy fs --format spdx-json --output /sbom.spdx.json /SBOM
 RUN trivy sbom /sbom.spdx.json --severity UNKNOWN,HIGH,CRITICAL --db-repository public.ecr.aws/aquasecurity/trivy-db --exit-code 1
 
-# GOMIGRATE - build due to CVE
-#FROM  golang:1.22-bookworm AS gomigratebuilder
-#ENV GO111MODULE=on
-#RUN apt update && apt install git jq build-essential -y
-#WORKDIR /build
-#RUN git clone https://github.com/golang-migrate/migrate.git && \
-#   cd migrate && \
-#    make build-docker && \
-#   ls
-
 # Stage 3: Pull together runtime
 FROM $BASE_IMAGE AS runtime
 
@@ -191,19 +181,11 @@
 
 
 # Install DB migration tool
-<<<<<<< HEAD
 RUN GO_MIGRATE_ARCH=$( if [ "$TARGETARCH" = "arm64" ]; then echo -n "arm64"; else echo -n "amd64"; fi ) && \
     curl -sLo - https://github.com/${GO_MIGRATE_FORK}/migrate/releases/download/v$GO_MIGRATE_VERSION/migrate.${TARGETOS}-${GO_MIGRATE_ARCH}.tar.gz | \
     tar -xzf - -O > /usr/local/bin/migrate && \
     chmod +x /usr/local/bin/migrate
 
-=======
- RUN GO_MIRGATE_ARCH=$( if [ "$TARGETARCH" = "arm64" ]; then echo -n "arm64"; else echo -n "amd64"; fi ) && \
-     curl -sLo - https://github.com/golang-migrate/migrate/releases/download/v$GO_MIGRATE_VERSION/migrate.${TARGETOS}-${GO_MIRGATE_ARCH}.tar.gz | \
-    tar -C /usr/local/bin -xzf - migrate
-#COPY --from=gomigratebuilder /build/migrate/build/migrate.linux-386 /usr/local/bin/migrate
-#RUN chmod +x /usr/local/bin/migrate
->>>>>>> 59dd0595
 
 # Copy Wasmer shared libraries to the runtime container
 COPY --from=full-builder /usr/local/wasmer/lib/libwasmer.so /usr/local/wasmer/lib/libwasmer.so
