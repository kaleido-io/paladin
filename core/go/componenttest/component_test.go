/*
 * Copyright © 2024 Kaleido, Inc.
 *
 * Licensed under the Apache License, Version 2.0 (the "License"); you may not use this file except in compliance with
 * the License. You may obtain a copy of the License at
 *
 * http://www.apache.org/licenses/LICENSE-2.0
 *
 * Unless required by applicable law or agreed to in writing, software distributed under the License is distributed on
 * an "AS IS" BASIS, WITHOUT WARRANTIES OR CONDITIONS OF ANY KIND, either express or implied. See the License for the
 * specific language governing permissions and limitations under the License.
 *
 * SPDX-License-Identifier: Apache-2.0
 */

/*
Test Kata component with no mocking of any internal units.
Starts the GRPC server and drives the internal functions via GRPC messages
*/
package componenttest

import (
	"context"
	"encoding/json"
	"testing"
	"time"

	"github.com/google/uuid"
	"github.com/hyperledger/firefly-signer/pkg/abi"
	"github.com/kaleido-io/paladin/config/pkg/pldconf"
	"github.com/kaleido-io/paladin/core/componenttest/domains"
	"github.com/kaleido-io/paladin/core/pkg/blockindexer"

	"github.com/kaleido-io/paladin/toolkit/pkg/algorithms"
	"github.com/kaleido-io/paladin/toolkit/pkg/pldapi"
	"github.com/kaleido-io/paladin/toolkit/pkg/pldclient"
	"github.com/kaleido-io/paladin/toolkit/pkg/query"
	"github.com/kaleido-io/paladin/toolkit/pkg/rpcclient"
	"github.com/kaleido-io/paladin/toolkit/pkg/solutils"
	"github.com/kaleido-io/paladin/toolkit/pkg/tktypes"
	"github.com/kaleido-io/paladin/toolkit/pkg/verifiers"
	"github.com/sirupsen/logrus"
	"github.com/stretchr/testify/assert"
	"github.com/stretchr/testify/require"
	"gorm.io/gorm"
	"sigs.k8s.io/yaml"
)

func TestRunSimpleStorageEthTransaction(t *testing.T) {
	//TODO refactor this to be more black box by using JSONRPC interface to invoke the public contract
	ctx := context.Background()
	logrus.SetLevel(logrus.DebugLevel)

	var testConfig pldconf.PaladinConfig

	err := yaml.Unmarshal([]byte(`
db:
  type: sqlite
  sqlite:
    dsn:           ":memory:"
    autoMigrate:   true
    migrationsDir: ../db/migrations/sqlite
    debugQueries:  false
blockIndexer:
  fromBlock: latest
blockchain:
  http:
    url: http://localhost:8545
  ws:
    url: ws://localhost:8546
    initialConnectAttempts: 25
wallets:
- name: wallet1
  keySelector: .*
  signer:
    keyDerivation:
      type: "bip32"
    keyStore:
      type: "static"
      static:
        keys:
          seed:
            encoding: none
            inline: polar mechanic crouch jungle field room dry sure machine brisk seed bulk student total ethics
`), &testConfig)
	require.NoError(t, err)

	instance := newInstanceForComponentTesting(t, deployDomainRegistry(t), nil, nil, nil)
	cm := instance.cm
	c := pldclient.Wrap(instance.client).ReceiptPollingInterval(100 * time.Microsecond)

	build, err := solutils.LoadBuild(ctx, simpleStorageBuildJSON)
	require.NoError(t, err)

	eventStreamEvents := make(chan *pldapi.EventWithData, 2 /* all the events we exepct */)
	_, err = cm.BlockIndexer().AddEventStream(ctx, &blockindexer.InternalEventStream{
		Handler: func(ctx context.Context, tx *gorm.DB, batch *blockindexer.EventDeliveryBatch) (blockindexer.PostCommit, error) {
			// With SQLite we cannot hang in here with a DB TX - as there's only one per process.
			for _, e := range batch.Events {
				select {
				case eventStreamEvents <- e:
				default:
					assert.Fail(t, "more than expected number of events received")
				}
			}
			return nil, nil
		},
		Definition: &blockindexer.EventStream{
			Name: "unittest",
			Sources: []blockindexer.EventStreamSource{{
				ABI: abi.ABI{build.ABI.Events()["Changed"]},
			}},
		},
	})
	require.NoError(t, err)

	simpleStorage := c.ForABI(ctx, build.ABI).Public().From("key1")

	res := simpleStorage.Clone().
		Constructor().
		Bytecode(build.Bytecode).
		Inputs(`{"x":11223344}`).
		Send().Wait(5 * time.Second)
	require.NoError(t, res.Error())
	contractAddr := res.Receipt().ContractAddress

	var getX1 tktypes.RawJSON
	err = simpleStorage.Clone().
		Function("get").
		To(contractAddr).
		Outputs(&getX1).
		Call()
	require.NoError(t, err)
	assert.JSONEq(t, `{"x":"11223344"}`, getX1.Pretty())

	res = simpleStorage.Clone().
		Function("set").
		To(contractAddr).
		Inputs(`{"_x":99887766}`).
		Send().Wait(5 * time.Second)
	require.NoError(t, res.Error())

	var getX2 tktypes.RawJSON
	err = simpleStorage.Clone().
		Function("get").
		To(contractAddr).
		Outputs(&getX2).
		Call()
	require.NoError(t, err)
	assert.JSONEq(t, `{"x":"99887766"}`, getX2.Pretty())

	// Expect our event listener to be queued up with two Changed events
	event1 := <-eventStreamEvents
	assert.JSONEq(t, `{"x":"11223344"}`, string(event1.Data))
	event2 := <-eventStreamEvents
	assert.JSONEq(t, `{"x":"99887766"}`, string(event2.Data))

}

func TestPrivateTransactionsDeployAndExecute(t *testing.T) {
	// Coarse grained black box test of the core component manager
	// no mocking although it does use a simple domain implementation that exists solely for testing
	// and is loaded directly through go function calls via the unit test plugin loader
	// (as opposed to compiling as a separate shared library)
	// Even though the domain is a fake, the test does deploy a real contract to the blockchain and the domain
	// manager does communicate with it via the grpc interface.
	// The bootstrap code that is the entry point to the java side is not tested here, we bootstrap the component manager by hand

	ctx := context.Background()
	instance := newInstanceForComponentTesting(t, deployDomainRegistry(t), nil, nil, nil)
	rpcClient := instance.client

	// Check there are no transactions before we start
	var txns []*pldapi.TransactionFull
	err := rpcClient.CallRPC(ctx, &txns, "ptx_queryTransactionsFull", query.NewQueryBuilder().Limit(1).Query())
	require.NoError(t, err)
	assert.Len(t, txns, 0)
	var dplyTxID uuid.UUID

	err = rpcClient.CallRPC(ctx, &dplyTxID, "ptx_sendTransaction", &pldapi.TransactionInput{
		ABI: *domains.SimpleTokenConstructorABI(domains.SelfEndorsement),
		TransactionBase: pldapi.TransactionBase{
			IdempotencyKey: "deploy1",
			Type:           pldapi.TransactionTypePrivate.Enum(),
			Domain:         "domain1",
			From:           "wallets.org1.aaaaaa",
			Data: tktypes.RawJSON(`{
                    "from": "wallets.org1.aaaaaa",
                    "name": "FakeToken1",
                    "symbol": "FT1",
					"endorsementMode": "` + domains.SelfEndorsement + `"
                }`),
		},
	})
	require.NoError(t, err)
	assert.Eventually(t,
		transactionReceiptCondition(t, ctx, dplyTxID, rpcClient, true),
		transactionLatencyThreshold(t)+5*time.Second, //TODO deploy transaction seems to take longer than expected
		100*time.Millisecond,
		"Deploy transaction did not receive a receipt",
	)

	var dplyTxFull pldapi.TransactionFull
	err = rpcClient.CallRPC(ctx, &dplyTxFull, "ptx_getTransactionFull", dplyTxID)
	require.NoError(t, err)
	require.NotNil(t, dplyTxFull.Receipt)
	require.True(t, dplyTxFull.Receipt.Success)
	require.NotNil(t, dplyTxFull.Receipt.ContractAddress)
	contractAddress := dplyTxFull.Receipt.ContractAddress

	var receiptData pldapi.TransactionReceiptData
	err = rpcClient.CallRPC(ctx, &receiptData, "ptx_getTransactionReceipt", dplyTxID)
	assert.NoError(t, err)
	assert.True(t, receiptData.Success)
	assert.Equal(t, contractAddress, receiptData.ContractAddress)

	// Start a private transaction
	var tx1ID uuid.UUID
	err = rpcClient.CallRPC(ctx, &tx1ID, "ptx_sendTransaction", &pldapi.TransactionInput{
		ABI: *domains.SimpleTokenTransferABI(),
		TransactionBase: pldapi.TransactionBase{
			To:             contractAddress,
			Domain:         "domain1", //TODO comments say that this is inferred from `to` for invoke
			IdempotencyKey: "tx1",
			Type:           pldapi.TransactionTypePrivate.Enum(),
			From:           "wallets.org1.aaaaaa",
			Data: tktypes.RawJSON(`{
                "from": "",
                "to": "wallets.org1.aaaaaa",
                "amount": "123000000000000000000"
            }`),
		},
	})

	require.NoError(t, err)
	assert.NotEqual(t, uuid.UUID{}, tx1ID)
	assert.Eventually(t,
		transactionReceiptCondition(t, ctx, tx1ID, rpcClient, false),
		transactionLatencyThreshold(t),
		100*time.Millisecond,
		"Transaction did not receive a receipt",
	)

	err = rpcClient.CallRPC(ctx, &txns, "ptx_queryTransactionsFull", query.NewQueryBuilder().Limit(2).Query())
	require.NoError(t, err)
	assert.Len(t, txns, 2)

	txFull := pldapi.TransactionFull{}
	err = rpcClient.CallRPC(ctx, &txFull, "ptx_getTransactionFull", tx1ID)
	require.NoError(t, err)

	require.NotNil(t, txFull.Receipt)
	assert.True(t, txFull.Receipt.Success)
}

func TestPrivateTransactionsMintThenTransfer(t *testing.T) {
	// Invoke 2 transactions on the same contract where the second transaction relies on the state created by the first

	ctx := context.Background()
	instance := newInstanceForComponentTesting(t, deployDomainRegistry(t), nil, nil, nil)
	rpcClient := instance.client

	// Check there are no transactions before we start
	var txns []*pldapi.TransactionFull
	err := rpcClient.CallRPC(ctx, &txns, "ptx_queryTransactionsFull", query.NewQueryBuilder().Limit(1).Query())
	require.NoError(t, err)
	assert.Len(t, txns, 0)
	var dplyTxID uuid.UUID
	err = rpcClient.CallRPC(ctx, &dplyTxID, "ptx_sendTransaction", &pldapi.TransactionInput{
		ABI: *domains.SimpleTokenConstructorABI(domains.SelfEndorsement),
		TransactionBase: pldapi.TransactionBase{
			IdempotencyKey: "deploy1",
			Type:           pldapi.TransactionTypePrivate.Enum(),
			Domain:         "domain1",
			From:           "wallets.org1.aaaaaa",
			Data: tktypes.RawJSON(`{
                    "from": "wallets.org1.aaaaaa",
                    "name": "FakeToken1",
                    "symbol": "FT1",
					"endorsementMode": "` + domains.SelfEndorsement + `"
                }`),
		},
	})
	require.NoError(t, err)
	assert.Eventually(t,
		transactionReceiptCondition(t, ctx, dplyTxID, rpcClient, true),
		transactionLatencyThreshold(t)+5*time.Second, //TODO deploy transaction seems to take longer than expected
		100*time.Millisecond,
		"Deploy transaction did not receive a receipt",
	)

	var dplyTxFull pldapi.TransactionFull
	err = rpcClient.CallRPC(ctx, &dplyTxFull, "ptx_getTransactionFull", dplyTxID)
	require.NoError(t, err)
	require.NotNil(t, dplyTxFull.Receipt)
	require.True(t, dplyTxFull.Receipt.Success)
	require.NotNil(t, dplyTxFull.Receipt.ContractAddress)
	contractAddress := dplyTxFull.Receipt.ContractAddress

	var receiptData pldapi.TransactionReceiptData
	err = rpcClient.CallRPC(ctx, &receiptData, "ptx_getTransactionReceipt", dplyTxID)
	assert.NoError(t, err)
	assert.True(t, receiptData.Success)
	assert.Equal(t, contractAddress, receiptData.ContractAddress)

	// Start a private transaction - Mint to alice
	var tx1ID uuid.UUID
	err = rpcClient.CallRPC(ctx, &tx1ID, "ptx_sendTransaction", &pldapi.TransactionInput{
		ABI: *domains.SimpleTokenTransferABI(),
		TransactionBase: pldapi.TransactionBase{
			To:             contractAddress,
			Domain:         "domain1",
			IdempotencyKey: "tx1",
			Type:           pldapi.TransactionTypePrivate.Enum(),
			From:           "wallets.org1.aaaaaa",
			Data: tktypes.RawJSON(`{
                "from": "",
                "to": "wallets.org1.bbbbbb",
                "amount": "123000000000000000000"
            }`),
		},
	})

	require.NoError(t, err)
	assert.NotEqual(t, uuid.UUID{}, tx1ID)
	assert.Eventually(t,
		transactionReceiptCondition(t, ctx, tx1ID, rpcClient, false),
		transactionLatencyThreshold(t),
		100*time.Millisecond,
		"Transaction did not receive a receipt",
	)

	// Start a private transaction - Transfer from alice to bob
	var tx2ID uuid.UUID
	err = rpcClient.CallRPC(ctx, &tx2ID, "ptx_sendTransaction", &pldapi.TransactionInput{
		ABI: *domains.SimpleTokenTransferABI(),
		TransactionBase: pldapi.TransactionBase{
			To:             contractAddress,
			Domain:         "domain1",
			IdempotencyKey: "tx2",
			Type:           pldapi.TransactionTypePrivate.Enum(),
			From:           "wallets.org1.bbbbbb",
			Data: tktypes.RawJSON(`{
                "from": "wallets.org1.bbbbbb",
                "to": "wallets.org1.aaaaaa",
                "amount": "123000000000000000000"
            }`),
		},
	})

	require.NoError(t, err)
	assert.NotEqual(t, uuid.UUID{}, tx2ID)
	assert.Eventually(t,
		transactionReceiptCondition(t, ctx, tx2ID, rpcClient, false),
		transactionLatencyThreshold(t),
		100*time.Millisecond,
		"Transaction did not receive a receipt",
	)

}

func TestPrivateTransactionRevertedAssembleFailed(t *testing.T) {
	// Invoke a transaction that will fail to assemble
	// in this case, we use the simple token domain and attempt to transfer from a wallet that has no tokens
	ctx := context.Background()
	instance := newInstanceForComponentTesting(t, deployDomainRegistry(t), nil, nil, nil)
	rpcClient := instance.client

	var dplyTxID uuid.UUID
	err := rpcClient.CallRPC(ctx, &dplyTxID, "ptx_sendTransaction", &pldapi.TransactionInput{
		ABI: *domains.SimpleTokenConstructorABI(domains.SelfEndorsement),
		TransactionBase: pldapi.TransactionBase{
			IdempotencyKey: "deploy1",
			Type:           pldapi.TransactionTypePrivate.Enum(),
			Domain:         "domain1",
			From:           "wallets.org1.aaaaaa",
			Data: tktypes.RawJSON(`{
					"from": "wallets.org1.aaaaaa",
					"name": "FakeToken1",
					"symbol": "FT1",
					"endorsementMode": "` + domains.SelfEndorsement + `"
				}`),
		},
	})
	require.NoError(t, err)
	assert.Eventually(t,
		transactionReceiptCondition(t, ctx, dplyTxID, rpcClient, true),
		transactionLatencyThreshold(t)+5*time.Second, //TODO deploy transaction seems to take longer than expected
		100*time.Millisecond,
		"Deploy transaction did not receive a receipt",
	)

	var dplyTxFull pldapi.TransactionFull
	err = rpcClient.CallRPC(ctx, &dplyTxFull, "ptx_getTransactionFull", dplyTxID)
	require.NoError(t, err)
	require.NotNil(t, dplyTxFull.Receipt)
	require.True(t, dplyTxFull.Receipt.Success)
	require.NotNil(t, dplyTxFull.Receipt.ContractAddress)
	contractAddress := dplyTxFull.Receipt.ContractAddress

	// Start a private transaction - Transfer from alice to bob but we expect that alice can't afford this
	// however, that wont be known until the transaction is assembled which is asynchronous so the initial submission
	// should succeed
	var tx1ID uuid.UUID
	err = rpcClient.CallRPC(ctx, &tx1ID, "ptx_sendTransaction", &pldapi.TransactionInput{
		ABI: *domains.SimpleTokenTransferABI(),
		TransactionBase: pldapi.TransactionBase{
			To:             contractAddress,
			Domain:         "domain1",
			IdempotencyKey: "tx2",
			Type:           pldapi.TransactionTypePrivate.Enum(),
			From:           "wallets.org1.bbbbbb",
			Data: tktypes.RawJSON(`{
				"from": "wallets.org1.bbbbbb",
				"to": "wallets.org1.aaaaaa",
				"amount": "123000000000000000000"
			}`),
		},
	})

	require.NoError(t, err)
	assert.NotEqual(t, uuid.UUID{}, tx1ID)
	assert.Eventually(t,
		transactionRevertedCondition(t, ctx, tx1ID, rpcClient),
		transactionLatencyThreshold(t),
		100*time.Millisecond,
		"Transaction did not revert",
	)

	var txFull pldapi.TransactionFull
	err = rpcClient.CallRPC(ctx, &txFull, "ptx_getTransactionFull", tx1ID)
	require.NoError(t, err)
	require.NotNil(t, txFull.Receipt)
	assert.False(t, txFull.Receipt.Success)
	assert.Regexp(t, domains.SimpleDomainInsufficientFundsError, txFull.Receipt.FailureMessage)
	assert.Regexp(t, "SDE0001", txFull.Receipt.FailureMessage)

}

func TestDeployOnOneNodeInvokeOnAnother(t *testing.T) {
	// We use the simple token where there is no actual on chain checking of the notary
	// so either node can assemble a transaction with an attestation plan for a local notary
	// there is also no access control around minting so both nodes are able to mint tokens and we don't
	// need the complexity of cross node transfers in this test
	ctx := context.Background()

	domainRegistryAddress := deployDomainRegistry(t)

	instance1 := newInstanceForComponentTesting(t, domainRegistryAddress, nil, nil, nil)
	client1 := instance1.client
	aliceIdentity := "wallets.org1.alice"
	aliceAddress := instance1.resolveEthereumAddress(aliceIdentity)
	t.Logf("Alice address: %s", aliceAddress)

	instance2 := newInstanceForComponentTesting(t, domainRegistryAddress, nil, nil, nil)
	client2 := instance2.client
	bobIdentity := "wallets.org2.bob"
	bobAddress := instance2.resolveEthereumAddress(bobIdentity)
	t.Logf("Bob address: %s", bobAddress)

	//If this fails, it is most likely a bug in the test utils that configures each node with seed mnemonics
	assert.NotEqual(t, aliceAddress, bobAddress)

	// send JSON RPC message to node 1 to deploy a private contract, using alice's key
	var dplyTxID uuid.UUID
	err := client1.CallRPC(ctx, &dplyTxID, "ptx_sendTransaction", &pldapi.TransactionInput{
		ABI: *domains.SimpleTokenConstructorABI(domains.SelfEndorsement),
		TransactionBase: pldapi.TransactionBase{
			IdempotencyKey: "deploy1",
			Type:           pldapi.TransactionTypePrivate.Enum(),
			Domain:         "domain1",
			From:           aliceIdentity,
			Data: tktypes.RawJSON(`{
                    "from": "` + aliceIdentity + `",
                    "name": "FakeToken1",
                    "symbol": "FT1",
					"endorsementMode": "` + domains.SelfEndorsement + `"
                }`),
		},
	})
	require.NoError(t, err)
	assert.Eventually(t,
		transactionReceiptCondition(t, ctx, dplyTxID, client1, true),
		transactionLatencyThreshold(t)+5*time.Second, //TODO deploy transaction seems to take longer than expected
		100*time.Millisecond,
		"Deploy transaction did not receive a receipt",
	)

	var dplyTxFull pldapi.TransactionFull
	err = client1.CallRPC(ctx, &dplyTxFull, "ptx_getTransactionFull", dplyTxID)
	require.NoError(t, err)
	contractAddress := dplyTxFull.Receipt.ContractAddress

	// Start a private transaction on alices node
	// this is a mint to alice
	var aliceTxID uuid.UUID
	err = client1.CallRPC(ctx, &aliceTxID, "ptx_sendTransaction", &pldapi.TransactionInput{
		ABI: *domains.SimpleTokenTransferABI(),
		TransactionBase: pldapi.TransactionBase{
			To:             contractAddress,
			Domain:         "domain1",
			IdempotencyKey: "tx1-alice",
			Type:           pldapi.TransactionTypePrivate.Enum(),
			From:           aliceIdentity,
			Data: tktypes.RawJSON(`{
                    "from": "",
                    "to": "` + aliceIdentity + `",
                    "amount": "123000000000000000000"
                }`),
		},
	})

	require.NoError(t, err)
	assert.NotEqual(t, uuid.UUID{}, aliceTxID)
	assert.Eventually(t,
		transactionReceiptCondition(t, ctx, aliceTxID, client1, false),
		transactionLatencyThreshold(t),
		100*time.Millisecond,
		"Transaction did not receive a receipt",
	)

	// Start a private transaction on bobs node
	// This is a mint to bob
	var bobTx1ID uuid.UUID
	err = client2.CallRPC(ctx, &bobTx1ID, "ptx_sendTransaction", &pldapi.TransactionInput{
		ABI: *domains.SimpleTokenTransferABI(),
		TransactionBase: pldapi.TransactionBase{
			To:             contractAddress,
			Domain:         "domain1",
			IdempotencyKey: "tx1-bob",
			Type:           pldapi.TransactionTypePrivate.Enum(),
			From:           bobIdentity,
			Data: tktypes.RawJSON(`{
                    "from": "",
                    "to": "` + bobIdentity + `",
                    "amount": "123000000000000000000"
                }`),
		},
	})

	require.NoError(t, err)
	assert.NotEqual(t, uuid.UUID{}, bobTx1ID)
	assert.Eventually(t,
		transactionReceiptCondition(t, ctx, bobTx1ID, client2, false),
		transactionLatencyThreshold(t),
		100*time.Millisecond,
		"Transaction did not receive a receipt",
	)
}

func TestResolveIdentityFromRemoteNode(t *testing.T) {
	// stand up 2 nodes, with different key managers
	// send an RPC request to one node to resolve the identity of a user@the-other-node
	// this forces both nodes to communicate with each other to resolve the identity

	ctx := context.Background()

	//TODO shouldn't need domain registry for this test
	domainRegistryAddress := deployDomainRegistry(t)

	aliceNodeConfig := newNodeConfiguration(t, "alice")
	bobNodeConfig := newNodeConfiguration(t, "bob")

	instance1 := newInstanceForComponentTesting(t, domainRegistryAddress, aliceNodeConfig, []*nodeConfiguration{bobNodeConfig}, nil)
	client1 := instance1.client
	aliceIdentity := "wallets.org1.alice@" + instance1.name
	aliceAddress := instance1.resolveEthereumAddress(aliceIdentity)
	t.Logf("Alice address: %s", aliceAddress)

	instance2 := newInstanceForComponentTesting(t, domainRegistryAddress, bobNodeConfig, []*nodeConfiguration{aliceNodeConfig}, nil)
	client2 := instance2.client
	bobUnqualifiedIdentity := "wallets.org2.bob"
	bobIdentity := bobUnqualifiedIdentity + "@" + instance2.name
	bobAddress := instance2.resolveEthereumAddress(bobIdentity)
	t.Logf("Bob address: %s", bobAddress)

	// send JSON RPC message to node 1 to resolve a verifier on node 2
	var verifierResult1 string
	var verifierResult2 string
	var verifierResult3 string
	err := client1.CallRPC(ctx, &verifierResult1, "ptx_resolveVerifier",
		bobIdentity,
		algorithms.ECDSA_SECP256K1,
		verifiers.ETH_ADDRESS,
	)
	require.NoError(t, err)
	require.NotNil(t, verifierResult1)

	// resolve the same verifier on node 2 directly
	err = client2.CallRPC(ctx, &verifierResult2, "ptx_resolveVerifier",
		bobIdentity,
		algorithms.ECDSA_SECP256K1,
		verifiers.ETH_ADDRESS,
	)
	require.NoError(t, err)
	require.NotNil(t, verifierResult2)

	// resolve the same verifier on node 2 directly using the unqualified identity
	err = client2.CallRPC(ctx, &verifierResult3, "ptx_resolveVerifier",
		bobUnqualifiedIdentity,
		algorithms.ECDSA_SECP256K1,
		verifiers.ETH_ADDRESS,
	)
	require.NoError(t, err)
	require.NotNil(t, verifierResult3)

	// all 3 results should be the same
	assert.Equal(t, verifierResult1, verifierResult2)
	assert.Equal(t, verifierResult1, verifierResult3)

}

func TestCreateStateOnOneNodeSpendOnAnother(t *testing.T) {
	// We use the simple token in SelfEndorsement mode (similar to zeto so either node can assemble a transaction
	// however, in this test, Bob's transaction will only succeed if he can spend the coins that Alice transfers to him
	// so this tests that the state is shared between the nodes

	ctx := context.Background()
	domainRegistryAddress := deployDomainRegistry(t)

	alice := newPartyForTesting(t, "alice", domainRegistryAddress)
	bob := newPartyForTesting(t, "bob", domainRegistryAddress)

	alice.peer(bob.nodeConfig)
	bob.peer(alice.nodeConfig)

	domainConfig := &domains.SimpleDomainConfig{
		SubmitMode: domains.ENDORSER_SUBMISSION,
	}
	alice.start(t, domainConfig)
	bob.start(t, domainConfig)

	constructorParameters := &domains.ConstructorParameters{
		From:            alice.identity,
		Name:            "FakeToken1",
		Symbol:          "FT1",
		EndorsementMode: domains.SelfEndorsement,
	}

	contractAddress := alice.deploySimpleDomainInstanceContract(t, domains.SelfEndorsement, constructorParameters)

	// Start a private transaction on alices node
	// this is a mint to bob so bob should later be able to do a transfer without any mint taking place on bobs node
	var aliceTxID uuid.UUID
	err := alice.client.CallRPC(ctx, &aliceTxID, "ptx_sendTransaction", &pldapi.TransactionInput{
		ABI: *domains.SimpleTokenTransferABI(),
		TransactionBase: pldapi.TransactionBase{
			To:             contractAddress,
			Domain:         "domain1",
			IdempotencyKey: "tx1-alice",
			Type:           pldapi.TransactionTypePrivate.Enum(),
			From:           alice.identity,
			Data: tktypes.RawJSON(`{
                    "from": "",
                    "to": "` + bob.identityLocator + `",
                    "amount": "123000000000000000000"
                }`),
		},
	})

	require.NoError(t, err)
	assert.NotEqual(t, uuid.UUID{}, aliceTxID)
	assert.Eventually(t,
		transactionReceiptCondition(t, ctx, aliceTxID, alice.client, false),
		transactionLatencyThreshold(t),
		100*time.Millisecond,
		"Transaction did not receive a receipt",
	)

	// Start a private transaction on bobs node
	// This is a transfer which relies on bobs node being aware of the state created by alice's mint to bob above
	var bobTx1ID uuid.UUID
	err = bob.client.CallRPC(ctx, &bobTx1ID, "ptx_sendTransaction", &pldapi.TransactionInput{
		ABI: *domains.SimpleTokenTransferABI(),
		TransactionBase: pldapi.TransactionBase{
			To:             contractAddress,
			Domain:         "domain1",
			IdempotencyKey: "tx1-bob",
			Type:           pldapi.TransactionTypePrivate.Enum(),
			From:           bob.identity,
			Data: tktypes.RawJSON(`{
                    "from": "` + bob.identityLocator + `",
                    "to": "` + alice.identityLocator + `",
                    "amount": "123000000000000000000"
                }`),
		},
	})

	require.NoError(t, err)
	assert.NotEqual(t, uuid.UUID{}, bobTx1ID)
	assert.Eventually(t,
		transactionReceiptCondition(t, ctx, bobTx1ID, bob.client, false),
		transactionLatencyThreshold(t),
		100*time.Millisecond,
		"Transaction did not receive a receipt",
	)
}

func TestNotaryDelegated(t *testing.T) {
	//This is similar to the noto scenario
	// all transfers must be endorsed by the single notary and the notary must submit to the base ledger
	// it also happens to be the case in noto that only the notary can mint so we replicate that
	// constraint here too so this test serves as a reasonable contract test for the noto use case

	ctx := context.Background()

	aliceNodeConfig := newNodeConfiguration(t, "alice")
	bobNodeConfig := newNodeConfiguration(t, "bob")
	notaryNodeConfig := newNodeConfiguration(t, "notary")

	domainRegistryAddress := deployDomainRegistry(t)

	instance1 := newInstanceForComponentTesting(t, domainRegistryAddress, aliceNodeConfig, []*nodeConfiguration{bobNodeConfig, notaryNodeConfig}, nil)
	client1 := instance1.client
	aliceIdentity := "wallets.org1.alice@" + instance1.name

	instance2 := newInstanceForComponentTesting(t, domainRegistryAddress, bobNodeConfig, []*nodeConfiguration{aliceNodeConfig, notaryNodeConfig}, nil)
	bobIdentity := "wallets.org2.bob@" + instance2.name

	instance3 := newInstanceForComponentTesting(t, domainRegistryAddress, notaryNodeConfig, []*nodeConfiguration{aliceNodeConfig, bobNodeConfig}, nil)
	client3 := instance3.client
	notaryIdentity := "wallets.org3.notary@" + instance3.name

	// send JSON RPC message to node 3 ( notary) to deploy a private contract
	var dplyTxID uuid.UUID
	err := client3.CallRPC(ctx, &dplyTxID, "ptx_sendTransaction", &pldapi.TransactionInput{
		ABI: *domains.SimpleTokenConstructorABI(domains.NotaryEndorsement),
		TransactionBase: pldapi.TransactionBase{
			IdempotencyKey: "deploy1",
			Type:           pldapi.TransactionTypePrivate.Enum(),
			Domain:         "domain1",
			From:           notaryIdentity,
			Data: tktypes.RawJSON(`{
					"notary": "` + notaryIdentity + `",
					"name": "FakeToken1",
					"symbol": "FT1",
					"endorsementMode": "NotaryEndorsement"
				}`),
		},
	})
	require.NoError(t, err)
	assert.Eventually(t,
		transactionReceiptCondition(t, ctx, dplyTxID, client3, true),
		transactionLatencyThreshold(t)+5*time.Second, //TODO deploy transaction seems to take longer than expected
		100*time.Millisecond,
		"Deploy transaction did not receive a receipt",
	)

	// As notary, mint some tokens to alice
	var dplyTxFull pldapi.TransactionFull
	err = client3.CallRPC(ctx, &dplyTxFull, "ptx_getTransactionFull", dplyTxID)
	require.NoError(t, err)
	contractAddress := dplyTxFull.Receipt.ContractAddress

	// Start a private transaction on notary node
	// this is a mint to alice so alice should later be able to do a transfer to bob
	var mintTxID uuid.UUID
	err = client3.CallRPC(ctx, &mintTxID, "ptx_sendTransaction", &pldapi.TransactionInput{
		ABI: *domains.SimpleTokenTransferABI(),
		TransactionBase: pldapi.TransactionBase{
			To:             contractAddress,
			Domain:         "domain1",
			IdempotencyKey: "tx1-mint",
			Type:           pldapi.TransactionTypePrivate.Enum(),
			From:           notaryIdentity,
			Data: tktypes.RawJSON(`{
					"from": "",
					"to": "` + aliceIdentity + `",
					"amount": "100"
				}`),
		},
	})

	require.NoError(t, err)
	assert.NotEqual(t, uuid.UUID{}, mintTxID)
	assert.Eventually(t,
		transactionReceiptCondition(t, ctx, mintTxID, client3, false),
		transactionLatencyThreshold(t),
		100*time.Millisecond,
		"Transaction did not receive a receipt",
	)

	// Start a private transaction on alices node to transfer to bob
	var transferA2BTxId uuid.UUID
	err = client1.CallRPC(ctx, &transferA2BTxId, "ptx_sendTransaction", &pldapi.TransactionInput{
		ABI: *domains.SimpleTokenTransferABI(),
		TransactionBase: pldapi.TransactionBase{
			To:             contractAddress,
			Domain:         "domain1",
			IdempotencyKey: "transferA2B1",
			Type:           pldapi.TransactionTypePrivate.Enum(),
			From:           aliceIdentity,
			Data: tktypes.RawJSON(`{
					"from": "` + aliceIdentity + `",
					"to": "` + bobIdentity + `",
					"amount": "50"
				}`),
		},
	})

	require.NoError(t, err)
	assert.NotEqual(t, uuid.UUID{}, transferA2BTxId)
	assert.Eventually(t,
		transactionReceiptCondition(t, ctx, transferA2BTxId, client1, false),
		transactionLatencyThreshold(t),
		100*time.Millisecond,
		"Transaction did not receive a receipt",
	)

}

<<<<<<< HEAD
func TestSingleNodeSelfEndorseConcurrentSpends(t *testing.T) {
	// Invoke a bunch of transactions on the same contract on a single node, in self endorsement mode ( a la zeto )
	// where there is a reasonable possibility of contention between transactions

	//start by minting 5 coins then send 5 transactions to spend them
	// if there is no contention, each transfer should be able to spend a coin each

	ctx := context.Background()
	instance := newInstanceForComponentTesting(t, deployDomainRegistry(t), nil, nil, nil)
	rpcClient := instance.client

	var dplyTxID uuid.UUID
	err := rpcClient.CallRPC(ctx, &dplyTxID, "ptx_sendTransaction", &pldapi.TransactionInput{
		ABI: *domains.SimpleTokenConstructorABI(domains.SelfEndorsement),
		TransactionBase: pldapi.TransactionBase{
			IdempotencyKey: "deploy1",
			Type:           pldapi.TransactionTypePrivate.Enum(),
			Domain:         "domain1",
			From:           "wallets.org1.aaaaaa",
			Data: tktypes.RawJSON(`{
                    "from": "wallets.org1.aaaaaa",
                    "name": "FakeToken1",
                    "symbol": "FT1",
					"endorsementMode": "` + domains.SelfEndorsement + `"
                }`),
		},
	})
	require.NoError(t, err)
	assert.Eventually(t,
		transactionReceiptCondition(t, ctx, dplyTxID, rpcClient, true),
		transactionLatencyThreshold(t)+5*time.Second, //TODO deploy transaction seems to take longer than expected
		100*time.Millisecond,
		"Deploy transaction did not receive a receipt",
	)

	var dplyTxFull pldapi.TransactionFull
	err = rpcClient.CallRPC(ctx, &dplyTxFull, "ptx_getTransactionFull", dplyTxID)
	require.NoError(t, err)
	require.NotNil(t, dplyTxFull.Receipt)
	require.True(t, dplyTxFull.Receipt.Success)
	require.NotNil(t, dplyTxFull.Receipt.ContractAddress)
	contractAddress := dplyTxFull.Receipt.ContractAddress

	var receiptData pldapi.TransactionReceiptData
	err = rpcClient.CallRPC(ctx, &receiptData, "ptx_getTransactionReceipt", dplyTxID)
	assert.NoError(t, err)
	assert.True(t, receiptData.Success)
	assert.Equal(t, contractAddress, receiptData.ContractAddress)

	// Do the 5 mints
	mint := func() (id uuid.UUID) {
		var txID uuid.UUID
		err = rpcClient.CallRPC(ctx, &txID, "ptx_sendTransaction", &pldapi.TransactionInput{
			ABI: *domains.SimpleTokenTransferABI(),
			TransactionBase: pldapi.TransactionBase{
				To:             contractAddress,
				Domain:         "domain1",
				IdempotencyKey: tktypes.RandHex(8),
				Type:           pldapi.TransactionTypePrivate.Enum(),
				From:           "wallets.org1.aaaaaa",
				Data: tktypes.RawJSON(`{
					"from": "",
					"to": "wallets.org1.aaaaaa",
					"amount": "1"
				}`),
			},
		})
		require.NoError(t, err)
		assert.NotEqual(t, uuid.UUID{}, txID)
		return txID
	}
	waitForTransaction := func(txID uuid.UUID) {
		assert.Eventually(t,
			transactionReceiptCondition(t, ctx, txID, rpcClient, false),
			transactionLatencyThreshold(t),
			100*time.Millisecond,
			"Transaction did not receive a receipt",
		)
	}

	mint1 := mint()
	mint2 := mint()
	mint3 := mint()
	mint4 := mint()
	mint5 := mint()

	waitForTransaction(mint1)
	waitForTransaction(mint2)
	waitForTransaction(mint3)
	waitForTransaction(mint4)
	waitForTransaction(mint5)
	//time.Sleep(1000 * time.Millisecond)
	// Now kick off the 5 transfers
	transfer := func() (id uuid.UUID) {
		var txID uuid.UUID
		err = rpcClient.CallRPC(ctx, &txID, "ptx_sendTransaction", &pldapi.TransactionInput{
			ABI: *domains.SimpleTokenTransferABI(),
			TransactionBase: pldapi.TransactionBase{
				To:             contractAddress,
				Domain:         "domain1",
				IdempotencyKey: tktypes.RandHex(8),
				Type:           pldapi.TransactionTypePrivate.Enum(),
				From:           "wallets.org1.aaaaaa",
				Data: tktypes.RawJSON(`{
					"from": "wallets.org1.aaaaaa",
					"to": "wallets.org1.bbbbbb",
					"amount": "1"
				}`),
			},
		})

		require.NoError(t, err)
		assert.NotEqual(t, uuid.UUID{}, txID)
		return txID
	}
	transfer1 := transfer()
	transfer2 := transfer()
	transfer3 := transfer()
	transfer4 := transfer()
	transfer5 := transfer()

	waitForTransaction(transfer1)
	waitForTransaction(transfer2)
	waitForTransaction(transfer3)
	waitForTransaction(transfer4)
	waitForTransaction(transfer5)

}

func TestSingleNodeSelfEndorseSeriesOfTransfers(t *testing.T) {
	// Invoke a series of transactions on the same contract on a single node, in self endorsement mode ( a la zeto )
	//where each transaction relies on the state created by the previous

	ctx := context.Background()
	instance := newInstanceForComponentTesting(t, deployDomainRegistry(t), nil, nil, nil)
	rpcClient := instance.client

	// Check there are no transactions before we start
	var txns []*pldapi.TransactionFull
	err := rpcClient.CallRPC(ctx, &txns, "ptx_queryTransactionsFull", query.NewQueryBuilder().Limit(1).Query())
	require.NoError(t, err)
	assert.Len(t, txns, 0)
	var dplyTxID uuid.UUID
	err = rpcClient.CallRPC(ctx, &dplyTxID, "ptx_sendTransaction", &pldapi.TransactionInput{
		ABI: *domains.SimpleTokenConstructorABI(domains.SelfEndorsement),
		TransactionBase: pldapi.TransactionBase{
			IdempotencyKey: "deploy1",
			Type:           pldapi.TransactionTypePrivate.Enum(),
			Domain:         "domain1",
			From:           "wallets.org1.aaaaaa",
			Data: tktypes.RawJSON(`{
                    "from": "wallets.org1.aaaaaa",
                    "name": "FakeToken1",
                    "symbol": "FT1",
					"endorsementMode": "` + domains.SelfEndorsement + `"
                }`),
		},
	})
	require.NoError(t, err)
	assert.Eventually(t,
		transactionReceiptCondition(t, ctx, dplyTxID, rpcClient, true),
		transactionLatencyThreshold(t)+5*time.Second, //TODO deploy transaction seems to take longer than expected
		100*time.Millisecond,
		"Deploy transaction did not receive a receipt",
	)

	var dplyTxFull pldapi.TransactionFull
	err = rpcClient.CallRPC(ctx, &dplyTxFull, "ptx_getTransactionFull", dplyTxID)
	require.NoError(t, err)
	require.NotNil(t, dplyTxFull.Receipt)
	require.True(t, dplyTxFull.Receipt.Success)
	require.NotNil(t, dplyTxFull.Receipt.ContractAddress)
	contractAddress := dplyTxFull.Receipt.ContractAddress

	var receiptData pldapi.TransactionReceiptData
	err = rpcClient.CallRPC(ctx, &receiptData, "ptx_getTransactionReceipt", dplyTxID)
	assert.NoError(t, err)
	assert.True(t, receiptData.Success)
	assert.Equal(t, contractAddress, receiptData.ContractAddress)

	// Start a private transaction - Mint to alice
	var tx1ID uuid.UUID
	err = rpcClient.CallRPC(ctx, &tx1ID, "ptx_sendTransaction", &pldapi.TransactionInput{
		ABI: *domains.SimpleTokenTransferABI(),
		TransactionBase: pldapi.TransactionBase{
			To:             contractAddress,
			Domain:         "domain1",
			IdempotencyKey: "tx1",
			Type:           pldapi.TransactionTypePrivate.Enum(),
			From:           "wallets.org1.aaaaaa",
			Data: tktypes.RawJSON(`{
                "from": "",
                "to": "wallets.org1.bbbbbb",
                "amount": "100"
            }`),
		},
	})

	require.NoError(t, err)
	assert.NotEqual(t, uuid.UUID{}, tx1ID)

	// Start a private transaction - Transfer from alice to bob
	var tx2ID uuid.UUID
	err = rpcClient.CallRPC(ctx, &tx2ID, "ptx_sendTransaction", &pldapi.TransactionInput{
		ABI: *domains.SimpleTokenTransferABI(),
		TransactionBase: pldapi.TransactionBase{
			To:             contractAddress,
			Domain:         "domain1",
			IdempotencyKey: "tx2",
			Type:           pldapi.TransactionTypePrivate.Enum(),
			From:           "wallets.org1.bbbbbb",
			Data: tktypes.RawJSON(`{
                "from": "wallets.org1.bbbbbb",
                "to": "wallets.org1.aaaaaa",
                "amount": "99"
            }`),
		},
	})

	require.NoError(t, err)
	assert.NotEqual(t, uuid.UUID{}, tx2ID)
	//time.Sleep(1000 * time.Millisecond) // Add a small delay to avoid a tight loop
	// Start a private transaction - Transfer from alice to bob
	var tx3ID uuid.UUID
	err = rpcClient.CallRPC(ctx, &tx3ID, "ptx_sendTransaction", &pldapi.TransactionInput{
		ABI: *domains.SimpleTokenTransferABI(),
		TransactionBase: pldapi.TransactionBase{
			To:             contractAddress,
			Domain:         "domain1",
			IdempotencyKey: "tx3",
			Type:           pldapi.TransactionTypePrivate.Enum(),
			From:           "wallets.org1.aaaaaa",
			Data: tktypes.RawJSON(`{
                "from": "wallets.org1.aaaaaa",
                "to": "wallets.org1.bbbbbb",
                "amount": "98"
            }`),
		},
	})

	require.NoError(t, err)
	assert.NotEqual(t, uuid.UUID{}, tx3ID)

	assert.Eventually(t,
		transactionReceiptCondition(t, ctx, tx1ID, rpcClient, false),
		transactionLatencyThreshold(t),
		100*time.Millisecond,
		"Transaction did not receive a receipt",
	)

	assert.Eventually(t,
		transactionReceiptCondition(t, ctx, tx2ID, rpcClient, false),
		transactionLatencyThreshold(t),
		100*time.Millisecond,
		"Transaction did not receive a receipt",
	)

	assert.Eventually(t,
		transactionReceiptCondition(t, ctx, tx3ID, rpcClient, false),
		transactionLatencyThreshold(t),
		100*time.Millisecond,
		"Transaction did not receive a receipt",
	)

}

func TestNotaryEndorseConcurrentSpends(t *testing.T) {
	// Invoke a bunch of transactions on the same contract in self endorsement mode ( a la noto )
	// perform the transfers from the same identity so that there is high likelihood of contention

	//start by minting 5 coins then send 5 transactions to spend them
	// if there is no contention, each transfer should be able to spend a coin each
=======
func TestNotaryDelegatedPrepare(t *testing.T) {
	//Similar to the TestNotaryDelegated test except in this case, the transaction is not submitted to the base ledger by the notary.
	//instead, the assembled and prepared transaction is returned to the sender node to submit to the base ledger whenever it is deemed appropriate
	// NOTE the use of ptx_prepareTransaction instead of ptx_sendTransaction on the transfer
>>>>>>> 0cbb2975

	ctx := context.Background()

	aliceNodeConfig := newNodeConfiguration(t, "alice")
	bobNodeConfig := newNodeConfiguration(t, "bob")
	notaryNodeConfig := newNodeConfiguration(t, "notary")

	domainRegistryAddress := deployDomainRegistry(t)

	instance1 := newInstanceForComponentTesting(t, domainRegistryAddress, aliceNodeConfig, []*nodeConfiguration{bobNodeConfig, notaryNodeConfig}, nil)
	client1 := instance1.client
	aliceIdentity := "wallets.org1.alice@" + instance1.name

	instance2 := newInstanceForComponentTesting(t, domainRegistryAddress, bobNodeConfig, []*nodeConfiguration{aliceNodeConfig, notaryNodeConfig}, nil)
	bobIdentity := "wallets.org2.bob@" + instance2.name

	instance3 := newInstanceForComponentTesting(t, domainRegistryAddress, notaryNodeConfig, []*nodeConfiguration{aliceNodeConfig, bobNodeConfig}, nil)
	client3 := instance3.client
	notaryIdentity := "wallets.org3.notary@" + instance3.name

	// send JSON RPC message to node 3 ( notary) to deploy a private contract
	var dplyTxID uuid.UUID
	err := client3.CallRPC(ctx, &dplyTxID, "ptx_sendTransaction", &pldapi.TransactionInput{
		ABI: *domains.SimpleTokenConstructorABI(domains.NotaryEndorsement),
		TransactionBase: pldapi.TransactionBase{
			IdempotencyKey: "deploy1",
			Type:           pldapi.TransactionTypePrivate.Enum(),
			Domain:         "domain1",
			From:           notaryIdentity,
			Data: tktypes.RawJSON(`{
					"notary": "` + notaryIdentity + `",
					"name": "FakeToken1",
					"symbol": "FT1",
					"endorsementMode": "NotaryEndorsement"
				}`),
		},
	})
	require.NoError(t, err)
	assert.Eventually(t,
		transactionReceiptCondition(t, ctx, dplyTxID, client3, true),
		transactionLatencyThreshold(t)+5*time.Second, //TODO deploy transaction seems to take longer than expected
		100*time.Millisecond,
		"Deploy transaction did not receive a receipt",
	)

<<<<<<< HEAD
=======
	// As notary, mint some tokens to alice
>>>>>>> 0cbb2975
	var dplyTxFull pldapi.TransactionFull
	err = client3.CallRPC(ctx, &dplyTxFull, "ptx_getTransactionFull", dplyTxID)
	require.NoError(t, err)
	contractAddress := dplyTxFull.Receipt.ContractAddress

	// Start a private transaction on notary node
	// this is a mint to alice so alice should later be able to do a transfer to bob
<<<<<<< HEAD

	// Do the 5 mints
	mint := func() (id uuid.UUID) {
		var txID uuid.UUID
		err = client3.CallRPC(ctx, &txID, "ptx_sendTransaction", &pldapi.TransactionInput{
			ABI: *domains.SimpleTokenTransferABI(),
			TransactionBase: pldapi.TransactionBase{
				To:             contractAddress,
				Domain:         "domain1",
				IdempotencyKey: tktypes.RandHex(8),
				Type:           pldapi.TransactionTypePrivate.Enum(),
				From:           notaryIdentity,
				Data: tktypes.RawJSON(`{
					"from": "",
					"to": "` + aliceIdentity + `",
					"amount": "100"
				}`),
			},
		})
		require.NoError(t, err)
		assert.NotEqual(t, uuid.UUID{}, txID)
		return txID
	}
	waitForTransaction := func(txID uuid.UUID, client rpcclient.Client) {
		assert.Eventually(t,
			transactionReceiptCondition(t, ctx, txID, client, false),
			transactionLatencyThreshold(t),
			100*time.Millisecond,
			"Transaction did not receive a receipt",
		)
	}

	mint1 := mint()
	mint2 := mint()
	mint3 := mint()
	mint4 := mint()
	mint5 := mint()

	waitForTransaction(mint1, client3)
	waitForTransaction(mint2, client3)
	waitForTransaction(mint3, client3)
	waitForTransaction(mint4, client3)
	waitForTransaction(mint5, client3)

	// Now kick off the 5 transfers
	transfer := func() (id uuid.UUID) {
		var txID uuid.UUID
		err = client1.CallRPC(ctx, &txID, "ptx_sendTransaction", &pldapi.TransactionInput{
			ABI: *domains.SimpleTokenTransferABI(),
			TransactionBase: pldapi.TransactionBase{
				To:             contractAddress,
				Domain:         "domain1",
				IdempotencyKey: tktypes.RandHex(8),
				Type:           pldapi.TransactionTypePrivate.Enum(),
				From:           aliceIdentity,
				Data: tktypes.RawJSON(`{
						"from": "` + aliceIdentity + `",
						"to": "` + bobIdentity + `",
						"amount": "100"
					}`),
			},
		})

		require.NoError(t, err)
		assert.NotEqual(t, uuid.UUID{}, txID)
		return txID
	}
	transfer1 := transfer()
	transfer2 := transfer()
	transfer3 := transfer()
	transfer4 := transfer()
	transfer5 := transfer()

	waitForTransaction(transfer1, client1)
	waitForTransaction(transfer2, client1)
	waitForTransaction(transfer3, client1)
	waitForTransaction(transfer4, client1)
	waitForTransaction(transfer5, client1)

}

func TestNotaryEndorseSeriesOfTransfers(t *testing.T) {

	// Invoke a series of transactions on the same contract in self endorsement mode ( a la neto )
	// where each transaction relies on the state created by the previous
	t.Skip("This is an invalid test because there is no meaning to the term 'previous' in a concurrent system")

	ctx := context.Background()

	aliceNodeConfig := newNodeConfiguration(t, "alice")
	bobNodeConfig := newNodeConfiguration(t, "bob")
	notaryNodeConfig := newNodeConfiguration(t, "notary")

	domainRegistryAddress := deployDomainRegistry(t)

	instance1 := newInstanceForComponentTesting(t, domainRegistryAddress, aliceNodeConfig, []*nodeConfiguration{bobNodeConfig, notaryNodeConfig}, nil)
	client1 := instance1.client
	aliceIdentity := "wallets.org1.alice@" + instance1.name

	instance2 := newInstanceForComponentTesting(t, domainRegistryAddress, bobNodeConfig, []*nodeConfiguration{aliceNodeConfig, notaryNodeConfig}, nil)
	client2 := instance2.client
	bobIdentity := "wallets.org2.bob@" + instance2.name

	instance3 := newInstanceForComponentTesting(t, domainRegistryAddress, notaryNodeConfig, []*nodeConfiguration{aliceNodeConfig, bobNodeConfig}, nil)
	client3 := instance3.client
	notaryIdentity := "wallets.org3.notary@" + instance3.name

	// send JSON RPC message to node 3 ( notary) to deploy a private contract
	var dplyTxID uuid.UUID
	err := client3.CallRPC(ctx, &dplyTxID, "ptx_sendTransaction", &pldapi.TransactionInput{
		ABI: *domains.SimpleTokenConstructorABI(domains.NotaryEndorsement),
		TransactionBase: pldapi.TransactionBase{
			IdempotencyKey: "deploy1",
			Type:           pldapi.TransactionTypePrivate.Enum(),
			Domain:         "domain1",
			From:           notaryIdentity,
			Data: tktypes.RawJSON(`{
					"notary": "` + notaryIdentity + `",
					"name": "FakeToken1",
					"symbol": "FT1",
					"endorsementMode": "NotaryEndorsement"
				}`),
		},
	})
	require.NoError(t, err)
	assert.Eventually(t,
		transactionReceiptCondition(t, ctx, dplyTxID, client3, true),
		transactionLatencyThreshold(t)+5*time.Second, //TODO deploy transaction seems to take longer than expected
		100*time.Millisecond,
		"Deploy transaction did not receive a receipt",
	)
	var dplyTxFull pldapi.TransactionFull
	err = client3.CallRPC(ctx, &dplyTxFull, "ptx_getTransactionFull", dplyTxID)
	require.NoError(t, err)
	contractAddress := dplyTxFull.Receipt.ContractAddress

	//Start with a mint to alice
=======
>>>>>>> 0cbb2975
	var mintTxID uuid.UUID
	err = client3.CallRPC(ctx, &mintTxID, "ptx_sendTransaction", &pldapi.TransactionInput{
		ABI: *domains.SimpleTokenTransferABI(),
		TransactionBase: pldapi.TransactionBase{
			To:             contractAddress,
			Domain:         "domain1",
			IdempotencyKey: "tx1-mint",
			Type:           pldapi.TransactionTypePrivate.Enum(),
			From:           notaryIdentity,
			Data: tktypes.RawJSON(`{
					"from": "",
					"to": "` + aliceIdentity + `",
					"amount": "100"
				}`),
		},
	})

	require.NoError(t, err)
	assert.NotEqual(t, uuid.UUID{}, mintTxID)
<<<<<<< HEAD

	// Alice transfers some of her recently minted tokens to bob
	var transferA2B1TxId uuid.UUID
	err = client1.CallRPC(ctx, &transferA2B1TxId, "ptx_sendTransaction", &pldapi.TransactionInput{
=======
	assert.Eventually(t,
		transactionReceiptCondition(t, ctx, mintTxID, client3, false),
		transactionLatencyThreshold(t),
		100*time.Millisecond,
		"Transaction did not receive a receipt",
	)

	// Prepare a private transaction on alices node to transfer to bob
	var transferA2BTxId uuid.UUID
	err = client1.CallRPC(ctx, &transferA2BTxId, "ptx_prepareTransaction", &pldapi.TransactionInput{
>>>>>>> 0cbb2975
		ABI: *domains.SimpleTokenTransferABI(),
		TransactionBase: pldapi.TransactionBase{
			To:             contractAddress,
			Domain:         "domain1",
			IdempotencyKey: "transferA2B1",
			Type:           pldapi.TransactionTypePrivate.Enum(),
			From:           aliceIdentity,
			Data: tktypes.RawJSON(`{
					"from": "` + aliceIdentity + `",
					"to": "` + bobIdentity + `",
<<<<<<< HEAD
					"amount": "99"
=======
					"amount": "25"
>>>>>>> 0cbb2975
				}`),
		},
	})

	require.NoError(t, err)
<<<<<<< HEAD
	assert.NotEqual(t, uuid.UUID{}, transferA2B1TxId)

	// Bob sends some tokens back to alice
	var transferB2A1TxId uuid.UUID
	err = client2.CallRPC(ctx, &transferB2A1TxId, "ptx_sendTransaction", &pldapi.TransactionInput{
		ABI: *domains.SimpleTokenTransferABI(),
		TransactionBase: pldapi.TransactionBase{
			To:             contractAddress,
			Domain:         "domain1",
			IdempotencyKey: "transferB2A1",
			Type:           pldapi.TransactionTypePrivate.Enum(),
			From:           bobIdentity,
			Data: tktypes.RawJSON(`{
					"from": "` + bobIdentity + `",
					"to": "` + aliceIdentity + `",
					"amount": "95"
				}`),
		},
	})

	require.NoError(t, err)
	assert.NotEqual(t, uuid.UUID{}, transferB2A1TxId)

	//Alice can transfer 99 to bob.  The 98 bob just transferred to here and the 1 change from her earlier transfer to bob
	var transferA2B2TxId uuid.UUID
	err = client1.CallRPC(ctx, &transferA2B2TxId, "ptx_sendTransaction", &pldapi.TransactionInput{
		ABI: *domains.SimpleTokenTransferABI(),
		TransactionBase: pldapi.TransactionBase{
			To:             contractAddress,
			Domain:         "domain1",
			IdempotencyKey: "transferA2B2",
			Type:           pldapi.TransactionTypePrivate.Enum(),
			From:           aliceIdentity,
			Data: tktypes.RawJSON(`{
					"from": "` + aliceIdentity + `",
					"to": "` + bobIdentity + `",
					"amount": "90"
				}`),
		},
	})

	require.NoError(t, err)
	assert.NotEqual(t, uuid.UUID{}, transferA2B2TxId)

	assert.Eventually(t,
		transactionReceiptCondition(t, ctx, mintTxID, client3, false),
		transactionLatencyThreshold(t),
		100*time.Millisecond,
		"Transaction did not receive a receipt",
	)
	assert.Eventually(t,
		transactionReceiptCondition(t, ctx, transferA2B1TxId, client1, false),
		transactionLatencyThreshold(t),
		100*time.Millisecond,
		"Transaction did not receive a receipt",
	)
	assert.Eventually(t,
		transactionReceiptCondition(t, ctx, transferB2A1TxId, client2, false),
		transactionLatencyThreshold(t),
		100*time.Millisecond,
		"Transaction did not receive a receipt",
	)
	assert.Eventually(t,
		transactionReceiptCondition(t, ctx, transferA2B2TxId, client1, false),
		transactionLatencyThreshold(t),
		100*time.Millisecond,
		"Transaction did not receive a receipt",
	)

}

func TestPrivacyGroupEndorsement(t *testing.T) {
=======
	assert.NotEqual(t, uuid.UUID{}, transferA2BTxId)

	txFull1 := pldapi.TransactionFull{}
	err = client1.CallRPC(ctx, &txFull1, "ptx_getTransactionFull", transferA2BTxId)
	require.NoError(t, err)
	txFull2 := pldapi.TransactionFull{}

	err = client3.CallRPC(ctx, &txFull2, "ptx_getTransactionFull", transferA2BTxId)
	require.NoError(t, err)

	assert.Eventually(t,
		func() bool {
			preparedTx := pldapi.PreparedTransaction{}

			err = client1.CallRPC(ctx, &preparedTx, "ptx_getPreparedTransaction", transferA2BTxId)
			require.NoError(t, err)
			assert.Empty(t, preparedTx.Transaction.Domain)

			return preparedTx.ID == transferA2BTxId && len(preparedTx.States.Spent) == 1 && len(preparedTx.States.Confirmed) == 2

		},
		transactionLatencyThreshold(t),
		100*time.Millisecond,
		"Prepared transaction not available on sender node",
	)

}

func TestPrivateTransactions100PercentEndorsement(t *testing.T) {
>>>>>>> 0cbb2975
	// This test is intended to emulate the pente domain where all transactions must be endorsed by all parties in the predefined privacy group
	// in this case, we have 3 nodes, each representing a different party in the privacy group
	// and we expect that all transactions must be endorsed by all 3 nodes and that all output states are distributed to all 3 nodes
	// Unlike the coin based domains, this is a "world state" based domain so there is only ever one available state at any one time and each
	// transaction spends that state and creates a new one.  So there is contention between parties
	ctx := context.Background()
	domainRegistryAddress := deployDomainRegistry(t)

	alice := newPartyForTesting(t, "alice", domainRegistryAddress)
	bob := newPartyForTesting(t, "bob", domainRegistryAddress)
	carol := newPartyForTesting(t, "carol", domainRegistryAddress)

	alice.peer(bob.nodeConfig, carol.nodeConfig)
	bob.peer(alice.nodeConfig, carol.nodeConfig)
	carol.peer(alice.nodeConfig, bob.nodeConfig)

	domainConfig := &domains.SimpleStorageDomainConfig{
		SubmitMode: domains.ONE_TIME_USE_KEYS,
	}
	alice.start(t, domainConfig)
	bob.start(t, domainConfig)
	carol.start(t, domainConfig)

	//observedBlockHeight := int64(0)

	//wait for all nodes to be aware of block height
	//NOTE: it should be valid to start straight away but doing so would test a more complex code path which we will do in a separate test
	/*for observedBlockHeight == 0 {
		alice.client.CallRPC(ctx, &observedBlockHeight, "bidx_getConfirmedBlockHeight")


		if observedBlockHeight == 0 {
			time.Sleep(1 * time.Second) // Add a small delay to avoid a tight loop
		}
	}
	observedBlockHeight = 0
	for observedBlockHeight == 0 {
		bob.client.CallRPC(ctx, &observedBlockHeight, "bidx_getConfirmedBlockHeight")
		if observedBlockHeight == 0 {
			time.Sleep(1 * time.Second) // Add a small delay to avoid a tight loop
		}
	}
	observedBlockHeight = 0
	for observedBlockHeight == 0 {
		carol.client.CallRPC(ctx, &observedBlockHeight, "bidx_getConfirmedBlockHeight")
		if observedBlockHeight == 0 {
			time.Sleep(1 * time.Second) // Add a small delay to avoid a tight loop
		}
	}
	*/
	endorsementSet := []string{alice.identityLocator, bob.identityLocator, carol.identityLocator}

	constructorParameters := &domains.SimpleStorageConstructorParameters{
		EndorsementSet:  endorsementSet,
		Name:            "SimpleStorage1",
		EndorsementMode: domains.PrivacyGroupEndorsement,
	}
	// send JSON RPC message to node 1 to deploy a private contract
	contractAddress := alice.deploySimpleStorageDomainInstanceContract(t, domains.PrivacyGroupEndorsement, constructorParameters)

	// Start a private transaction on alice's node
	// this should require endorsement from bob and carol
	var aliceTxID uuid.UUID
	err := alice.client.CallRPC(ctx, &aliceTxID, "ptx_sendTransaction", &pldapi.TransactionInput{
		ABI: *domains.SimpleStorageSetABI(),
		TransactionBase: pldapi.TransactionBase{
			To:             contractAddress,
			Domain:         "simpleStorageDomain",
			IdempotencyKey: "tx1-alice",
			Type:           pldapi.TransactionTypePrivate.Enum(),
			From:           alice.identity,
			Data: tktypes.RawJSON(`{
                    "key": "foo",
					"value": "bar"
                }`),
		},
	})

	require.NoError(t, err)
	assert.NotEqual(t, uuid.UUID{}, aliceTxID)
	assert.Eventually(t,
		transactionReceiptCondition(t, ctx, aliceTxID, alice.client, false),
		transactionLatencyThreshold(t),
		100*time.Millisecond,
		"Transaction did not receive a receipt",
	)

	// Start a private transaction on bob's node
	// this should require endorsement from alice and carol
	var bobTxID uuid.UUID
	err = bob.client.CallRPC(ctx, &bobTxID, "ptx_sendTransaction", &pldapi.TransactionInput{
		ABI: *domains.SimpleStorageSetABI(),
		TransactionBase: pldapi.TransactionBase{
			To:             contractAddress,
			Domain:         "simpleStorageDomain",
			IdempotencyKey: "tx1-bob",
			Type:           pldapi.TransactionTypePrivate.Enum(),
			From:           bob.identity,
			Data: tktypes.RawJSON(`{
                    "key": "foo",
					"value": "quz"
                }`),
		},
	})

	require.NoError(t, err)
	assert.NotEqual(t, uuid.UUID{}, bobTxID)
	assert.Eventually(t,
		transactionReceiptCondition(t, ctx, bobTxID, bob.client, false),
		transactionLatencyThreshold(t),
		100*time.Millisecond,
		"Transaction did not receive a receipt",
	)

	var bobSchemas []*pldapi.Schema
	err = bob.client.CallRPC(ctx, &bobSchemas, "pstate_listSchemas", "simpleStorageDomain")
	require.NoError(t, err)
	require.Len(t, bobSchemas, 1)

	var bobStates []*pldapi.State
	err = bob.client.CallRPC(ctx, &bobStates, "pstate_queryContractStates", "simpleStorageDomain", contractAddress.String(), bobSchemas[0].ID, tktypes.RawJSON(`{}`), "available")
	require.NoError(t, err)
	require.Len(t, bobStates, 1)
	stateData := make(map[string]string)
	storage := make(map[string]string)
	jsonErr := json.Unmarshal(bobStates[0].Data.Bytes(), &stateData)
	require.NoError(t, jsonErr)

	jsonErr = json.Unmarshal([]byte(stateData["records"]), &storage)
	require.NoError(t, jsonErr)

	assert.Equal(t, "quz", storage["foo"])

	// Alice should see the same latest state of the world as Bob
	var aliceSchemas []*pldapi.Schema

	err = alice.client.CallRPC(ctx, &aliceSchemas, "pstate_listSchemas", "simpleStorageDomain")
	require.NoError(t, err)
	require.Len(t, aliceSchemas, 1)
	assert.Equal(t, bobSchemas[0].ID, aliceSchemas[0].ID)

	var aliceStates []*pldapi.State

	err = alice.client.CallRPC(ctx, &aliceStates, "pstate_queryContractStates", "simpleStorageDomain", contractAddress.String(), aliceSchemas[0].ID, tktypes.RawJSON(`{}`), "available")
	require.NoError(t, err)
	require.Len(t, aliceStates, 1)
	assert.Equal(t, bobStates[0].ID, aliceStates[0].ID)
	assert.Equal(t, bobStates[0].Data, aliceStates[0].Data)

}<|MERGE_RESOLUTION|>--- conflicted
+++ resolved
@@ -808,8 +808,136 @@
 	)
 
 }
-
-<<<<<<< HEAD
+func TestNotaryDelegatedPrepare(t *testing.T) {
+	//Similar to the TestNotaryDelegated test except in this case, the transaction is not submitted to the base ledger by the notary.
+	//instead, the assembled and prepared transaction is returned to the sender node to submit to the base ledger whenever it is deemed appropriate
+	// NOTE the use of ptx_prepareTransaction instead of ptx_sendTransaction on the transfer
+
+	ctx := context.Background()
+
+	aliceNodeConfig := newNodeConfiguration(t, "alice")
+	bobNodeConfig := newNodeConfiguration(t, "bob")
+	notaryNodeConfig := newNodeConfiguration(t, "notary")
+
+	domainRegistryAddress := deployDomainRegistry(t)
+
+	instance1 := newInstanceForComponentTesting(t, domainRegistryAddress, aliceNodeConfig, []*nodeConfiguration{bobNodeConfig, notaryNodeConfig}, nil)
+	client1 := instance1.client
+	aliceIdentity := "wallets.org1.alice@" + instance1.name
+
+	instance2 := newInstanceForComponentTesting(t, domainRegistryAddress, bobNodeConfig, []*nodeConfiguration{aliceNodeConfig, notaryNodeConfig}, nil)
+	bobIdentity := "wallets.org2.bob@" + instance2.name
+
+	instance3 := newInstanceForComponentTesting(t, domainRegistryAddress, notaryNodeConfig, []*nodeConfiguration{aliceNodeConfig, bobNodeConfig}, nil)
+	client3 := instance3.client
+	notaryIdentity := "wallets.org3.notary@" + instance3.name
+
+	// send JSON RPC message to node 3 ( notary) to deploy a private contract
+	var dplyTxID uuid.UUID
+	err := client3.CallRPC(ctx, &dplyTxID, "ptx_sendTransaction", &pldapi.TransactionInput{
+		ABI: *domains.SimpleTokenConstructorABI(domains.NotaryEndorsement),
+		TransactionBase: pldapi.TransactionBase{
+			IdempotencyKey: "deploy1",
+			Type:           pldapi.TransactionTypePrivate.Enum(),
+			Domain:         "domain1",
+			From:           notaryIdentity,
+			Data: tktypes.RawJSON(`{
+					"notary": "` + notaryIdentity + `",
+					"name": "FakeToken1",
+					"symbol": "FT1",
+					"endorsementMode": "NotaryEndorsement"
+				}`),
+		},
+	})
+	require.NoError(t, err)
+	assert.Eventually(t,
+		transactionReceiptCondition(t, ctx, dplyTxID, client3, true),
+		transactionLatencyThreshold(t)+5*time.Second, //TODO deploy transaction seems to take longer than expected
+		100*time.Millisecond,
+		"Deploy transaction did not receive a receipt",
+	)
+
+	// As notary, mint some tokens to alice
+	var dplyTxFull pldapi.TransactionFull
+	err = client3.CallRPC(ctx, &dplyTxFull, "ptx_getTransactionFull", dplyTxID)
+	require.NoError(t, err)
+	contractAddress := dplyTxFull.Receipt.ContractAddress
+
+	// Start a private transaction on notary node
+	// this is a mint to alice so alice should later be able to do a transfer to bob
+	var mintTxID uuid.UUID
+	err = client3.CallRPC(ctx, &mintTxID, "ptx_sendTransaction", &pldapi.TransactionInput{
+		ABI: *domains.SimpleTokenTransferABI(),
+		TransactionBase: pldapi.TransactionBase{
+			To:             contractAddress,
+			Domain:         "domain1",
+			IdempotencyKey: "tx1-mint",
+			Type:           pldapi.TransactionTypePrivate.Enum(),
+			From:           notaryIdentity,
+			Data: tktypes.RawJSON(`{
+					"from": "",
+					"to": "` + aliceIdentity + `",
+					"amount": "100"
+				}`),
+		},
+	})
+
+	require.NoError(t, err)
+	assert.NotEqual(t, uuid.UUID{}, mintTxID)
+	assert.Eventually(t,
+		transactionReceiptCondition(t, ctx, mintTxID, client3, false),
+		transactionLatencyThreshold(t),
+		100*time.Millisecond,
+		"Transaction did not receive a receipt",
+	)
+
+	// Prepare a private transaction on alices node to transfer to bob
+	var transferA2BTxId uuid.UUID
+	err = client1.CallRPC(ctx, &transferA2BTxId, "ptx_prepareTransaction", &pldapi.TransactionInput{
+		ABI: *domains.SimpleTokenTransferABI(),
+		TransactionBase: pldapi.TransactionBase{
+			To:             contractAddress,
+			Domain:         "domain1",
+			IdempotencyKey: "transferA2B1",
+			Type:           pldapi.TransactionTypePrivate.Enum(),
+			From:           aliceIdentity,
+			Data: tktypes.RawJSON(`{
+					"from": "` + aliceIdentity + `",
+					"to": "` + bobIdentity + `",
+					"amount": "25"
+				}`),
+		},
+	})
+
+	require.NoError(t, err)
+	assert.NotEqual(t, uuid.UUID{}, transferA2BTxId)
+
+	txFull1 := pldapi.TransactionFull{}
+	err = client1.CallRPC(ctx, &txFull1, "ptx_getTransactionFull", transferA2BTxId)
+	require.NoError(t, err)
+	txFull2 := pldapi.TransactionFull{}
+
+	err = client3.CallRPC(ctx, &txFull2, "ptx_getTransactionFull", transferA2BTxId)
+	require.NoError(t, err)
+
+	assert.Eventually(t,
+		func() bool {
+			preparedTx := pldapi.PreparedTransaction{}
+
+			err = client1.CallRPC(ctx, &preparedTx, "ptx_getPreparedTransaction", transferA2BTxId)
+			require.NoError(t, err)
+			assert.Empty(t, preparedTx.Transaction.Domain)
+
+			return preparedTx.ID == transferA2BTxId && len(preparedTx.States.Spent) == 1 && len(preparedTx.States.Confirmed) == 2
+
+		},
+		transactionLatencyThreshold(t),
+		100*time.Millisecond,
+		"Prepared transaction not available on sender node",
+	)
+
+}
+
 func TestSingleNodeSelfEndorseConcurrentSpends(t *testing.T) {
 	// Invoke a bunch of transactions on the same contract on a single node, in self endorsement mode ( a la zeto )
 	// where there is a reasonable possibility of contention between transactions
@@ -1082,12 +1210,6 @@
 
 	//start by minting 5 coins then send 5 transactions to spend them
 	// if there is no contention, each transfer should be able to spend a coin each
-=======
-func TestNotaryDelegatedPrepare(t *testing.T) {
-	//Similar to the TestNotaryDelegated test except in this case, the transaction is not submitted to the base ledger by the notary.
-	//instead, the assembled and prepared transaction is returned to the sender node to submit to the base ledger whenever it is deemed appropriate
-	// NOTE the use of ptx_prepareTransaction instead of ptx_sendTransaction on the transfer
->>>>>>> 0cbb2975
 
 	ctx := context.Background()
 
@@ -1133,10 +1255,6 @@
 		"Deploy transaction did not receive a receipt",
 	)
 
-<<<<<<< HEAD
-=======
-	// As notary, mint some tokens to alice
->>>>>>> 0cbb2975
 	var dplyTxFull pldapi.TransactionFull
 	err = client3.CallRPC(ctx, &dplyTxFull, "ptx_getTransactionFull", dplyTxID)
 	require.NoError(t, err)
@@ -1144,7 +1262,6 @@
 
 	// Start a private transaction on notary node
 	// this is a mint to alice so alice should later be able to do a transfer to bob
-<<<<<<< HEAD
 
 	// Do the 5 mints
 	mint := func() (id uuid.UUID) {
@@ -1282,8 +1399,6 @@
 	contractAddress := dplyTxFull.Receipt.ContractAddress
 
 	//Start with a mint to alice
-=======
->>>>>>> 0cbb2975
 	var mintTxID uuid.UUID
 	err = client3.CallRPC(ctx, &mintTxID, "ptx_sendTransaction", &pldapi.TransactionInput{
 		ABI: *domains.SimpleTokenTransferABI(),
@@ -1303,23 +1418,10 @@
 
 	require.NoError(t, err)
 	assert.NotEqual(t, uuid.UUID{}, mintTxID)
-<<<<<<< HEAD
 
 	// Alice transfers some of her recently minted tokens to bob
 	var transferA2B1TxId uuid.UUID
 	err = client1.CallRPC(ctx, &transferA2B1TxId, "ptx_sendTransaction", &pldapi.TransactionInput{
-=======
-	assert.Eventually(t,
-		transactionReceiptCondition(t, ctx, mintTxID, client3, false),
-		transactionLatencyThreshold(t),
-		100*time.Millisecond,
-		"Transaction did not receive a receipt",
-	)
-
-	// Prepare a private transaction on alices node to transfer to bob
-	var transferA2BTxId uuid.UUID
-	err = client1.CallRPC(ctx, &transferA2BTxId, "ptx_prepareTransaction", &pldapi.TransactionInput{
->>>>>>> 0cbb2975
 		ABI: *domains.SimpleTokenTransferABI(),
 		TransactionBase: pldapi.TransactionBase{
 			To:             contractAddress,
@@ -1330,17 +1432,12 @@
 			Data: tktypes.RawJSON(`{
 					"from": "` + aliceIdentity + `",
 					"to": "` + bobIdentity + `",
-<<<<<<< HEAD
 					"amount": "99"
-=======
-					"amount": "25"
->>>>>>> 0cbb2975
 				}`),
 		},
 	})
 
 	require.NoError(t, err)
-<<<<<<< HEAD
 	assert.NotEqual(t, uuid.UUID{}, transferA2B1TxId)
 
 	// Bob sends some tokens back to alice
@@ -1413,37 +1510,6 @@
 }
 
 func TestPrivacyGroupEndorsement(t *testing.T) {
-=======
-	assert.NotEqual(t, uuid.UUID{}, transferA2BTxId)
-
-	txFull1 := pldapi.TransactionFull{}
-	err = client1.CallRPC(ctx, &txFull1, "ptx_getTransactionFull", transferA2BTxId)
-	require.NoError(t, err)
-	txFull2 := pldapi.TransactionFull{}
-
-	err = client3.CallRPC(ctx, &txFull2, "ptx_getTransactionFull", transferA2BTxId)
-	require.NoError(t, err)
-
-	assert.Eventually(t,
-		func() bool {
-			preparedTx := pldapi.PreparedTransaction{}
-
-			err = client1.CallRPC(ctx, &preparedTx, "ptx_getPreparedTransaction", transferA2BTxId)
-			require.NoError(t, err)
-			assert.Empty(t, preparedTx.Transaction.Domain)
-
-			return preparedTx.ID == transferA2BTxId && len(preparedTx.States.Spent) == 1 && len(preparedTx.States.Confirmed) == 2
-
-		},
-		transactionLatencyThreshold(t),
-		100*time.Millisecond,
-		"Prepared transaction not available on sender node",
-	)
-
-}
-
-func TestPrivateTransactions100PercentEndorsement(t *testing.T) {
->>>>>>> 0cbb2975
 	// This test is intended to emulate the pente domain where all transactions must be endorsed by all parties in the predefined privacy group
 	// in this case, we have 3 nodes, each representing a different party in the privacy group
 	// and we expect that all transactions must be endorsed by all 3 nodes and that all output states are distributed to all 3 nodes
