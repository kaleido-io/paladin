/*
 * Copyright © 2024 Kaleido, Inc.
 *
 * Licensed under the Apache License, Version 2.0 (the "License"); you may not use this file except in compliance with
 * the License. You may obtain a copy of the License at
 *
 * http://www.apache.org/licenses/LICENSE-2.0
 *
 * Unless required by applicable law or agreed to in writing, software distributed under the License is distributed on
 * an "AS IS" BASIS, WITHOUT WARRANTIES OR CONDITIONS OF ANY KIND, either express or implied. See the License for the
 * specific language governing permissions and limitations under the License.
 *
 * SPDX-License-Identifier: Apache-2.0
 */

package domainmgr

import (
	"context"
	"encoding/json"
	"fmt"
	"testing"

	"github.com/DATA-DOG/go-sqlmock"
	"github.com/google/uuid"
	"github.com/hyperledger/firefly-signer/pkg/abi"
	"github.com/hyperledger/firefly-signer/pkg/ethtypes"
	"github.com/hyperledger/firefly-signer/pkg/secp256k1"
	"github.com/kaleido-io/paladin/core/internal/components"
	"github.com/kaleido-io/paladin/core/internal/statestore"
	"github.com/kaleido-io/paladin/core/mocks/componentmocks"
	"github.com/kaleido-io/paladin/toolkit/pkg/algorithms"
	"github.com/kaleido-io/paladin/toolkit/pkg/log"
	"github.com/kaleido-io/paladin/toolkit/pkg/prototk"
	"github.com/kaleido-io/paladin/toolkit/pkg/tktypes"
	"github.com/stretchr/testify/assert"
	"github.com/stretchr/testify/mock"
	"github.com/stretchr/testify/require"
)

func TestPrivateSmartContractQueryFail(t *testing.T) {

	ctx, dm, _, done := newTestDomain(t, false, goodDomainConf(), func(mc *mockComponents) {
		mc.stateStore.On("EnsureABISchemas", mock.Anything, "test1", mock.Anything).Return(nil, nil)
		mc.db.ExpectQuery("SELECT.*private_smart_contracts").WillReturnError(fmt.Errorf("pop"))
	})
	defer done()

	_, err := dm.GetSmartContractByAddress(ctx, tktypes.EthAddress(tktypes.RandBytes(20)))
	assert.Regexp(t, "pop", err)

}

func TestPrivateSmartContractQueryNoResult(t *testing.T) {

	ctx, dm, _, done := newTestDomain(t, false, goodDomainConf(), func(mc *mockComponents) {
		mc.stateStore.On("EnsureABISchemas", mock.Anything, "test1", mock.Anything).Return(nil, nil)
		mc.db.ExpectQuery("SELECT.*private_smart_contracts").WillReturnRows(sqlmock.NewRows([]string{}))
	})
	defer done()

	_, err := dm.GetSmartContractByAddress(ctx, tktypes.EthAddress(tktypes.RandBytes(20)))
	assert.Regexp(t, "PD011609", err)

}

func goodPSC(d *domain) *domainContract {
	return d.newSmartContract(&PrivateSmartContract{
		DeployTX:        uuid.New(),
		RegistryAddress: *d.RegistryAddress(),
		Address:         tktypes.EthAddress(tktypes.RandBytes(20)),
		ConfigBytes:     []byte{0xfe, 0xed, 0xbe, 0xef},
	})
}

func goodPrivateTXWithInputs(psc *domainContract) *components.PrivateTransaction {
	return &components.PrivateTransaction{
		ID: uuid.New(),
		Inputs: &components.TransactionInputs{
			From: "txSigner",
			To:   psc.info.Address,
			Function: &abi.Entry{
				Type: abi.Function,
				Inputs: abi.ParameterArray{
					{Name: "from", Type: "string"},
					{Name: "to", Type: "string"},
					{Name: "amount", Type: "uint256"},
				},
			},
			Inputs: tktypes.RawJSON(`{
			   "from": "sender",
			   "to": "receiver",
			   "amount": "123000000000000000000"
			}`),
		},
	}
}

func doDomainInitTransactionOK(t *testing.T, ctx context.Context, tp *testPlugin, resFn ...func(*prototk.InitTransactionResponse)) (*domainContract, *components.PrivateTransaction) {
	psc := goodPSC(tp.d)
	tx := goodPrivateTXWithInputs(psc)
	tx.PreAssembly = &components.TransactionPreAssembly{
		TransactionSpecification: &prototk.TransactionSpecification{},
	}
	tp.Functions.InitTransaction = func(ctx context.Context, itr *prototk.InitTransactionRequest) (*prototk.InitTransactionResponse, error) {
		assert.Equal(t, tktypes.Bytes32UUIDFirst16(tx.ID).String(), itr.Transaction.TransactionId)
		assert.Equal(t, int64(12345), itr.Transaction.BaseBlock)
		res := &prototk.InitTransactionResponse{
			RequiredVerifiers: []*prototk.ResolveVerifierRequest{
				{
					Lookup:    tx.Signer,
					Algorithm: algorithms.ECDSA_SECP256K1_PLAINBYTES,
				},
			},
		}
		for _, fn := range resFn {
			fn(res)
		}
		return res, nil
	}

	err := psc.InitTransaction(ctx, tx)
	require.NoError(t, err)
	assert.Len(t, tx.PreAssembly.RequiredVerifiers, 1)
	return psc, tx
}

func doDomainInitAssembleTransactionOK(t *testing.T, ctx context.Context, tp *testPlugin) (*domainContract, *components.PrivateTransaction) {
	psc, tx := doDomainInitTransactionOK(t, ctx, tp)
	tp.Functions.AssembleTransaction = func(ctx context.Context, atr *prototk.AssembleTransactionRequest) (*prototk.AssembleTransactionResponse, error) {
		return &prototk.AssembleTransactionResponse{
			AssemblyResult:       prototk.AssembleTransactionResponse_OK,
			AssembledTransaction: &prototk.AssembledTransaction{},
			AttestationPlan: []*prototk.AttestationRequest{
				{
					Name:            "ensorsement1",
					AttestationType: prototk.AttestationType_ENDORSE,
					Algorithm:       algorithms.ECDSA_SECP256K1_PLAINBYTES,
					Parties:         []string{"endorser1"},
				},
			},
		}, nil
	}
	err := psc.AssembleTransaction(ctx, tx)
	require.NoError(t, err)
	tx.PreAssembly.Verifiers = []*prototk.ResolvedVerifier{}
	tx.PostAssembly.Signatures = []*prototk.AttestationResult{}
	return psc, tx
}

func mockBlockHeight(mc *mockComponents) {
	mc.blockIndexer.On("GetConfirmedBlockHeight", mock.Anything).Return(uint64(12345), nil)
}

func TestDomainInitTransactionOK(t *testing.T) {
	ctx, _, tp, done := newTestDomain(t, false, goodDomainConf(), mockSchemas(), mockBlockHeight)
	defer done()
	assert.Nil(t, tp.d.initError.Load())

	_, _ = doDomainInitTransactionOK(t, ctx, tp)
}

func TestEncodeABIData(t *testing.T) {
	ctx, _, tp, done := newTestDomain(t, false, goodDomainConf(), mockSchemas())
	defer done()
	assert.Nil(t, tp.d.initError.Load())

	_, err := tp.d.EncodeData(ctx, &prototk.EncodeDataRequest{
		EncodingType: prototk.EncodeDataRequest_FUNCTION_CALL_DATA,
		Definition: `{
			  "type": "function",
			  "name": "doStuff",
			  "inputs": [
				 { "name": "intVal", "type": "uint256" }
			  ]
			}`,
		Body: `{ "intVal": 42 }`,
	})
	assert.NoError(t, err)

	_, err = tp.d.EncodeData(ctx, &prototk.EncodeDataRequest{
		EncodingType: prototk.EncodeDataRequest_TUPLE,
		Definition: `{
		  "type": "tuple",
		  "components": [
			 { "name": "intVal", "type": "uint256" }
		  ]
		}`,
		Body: `{ "intVal": 42 }`,
	})
	assert.NoError(t, err)

	txEIP1559_a, err := tp.d.EncodeData(ctx, &prototk.EncodeDataRequest{
		EncodingType: prototk.EncodeDataRequest_ETH_TRANSACTION,
		Definition:   "",
		Body: `{
		  "to": "0x05d936207F04D81a85881b72A0D17854Ee8BE45A"
		}`,
	})
	assert.NoError(t, err)

	txEIP1559_b, err := tp.d.EncodeData(ctx, &prototk.EncodeDataRequest{
		EncodingType: prototk.EncodeDataRequest_ETH_TRANSACTION,
		Definition:   "eip1559",
		Body: `{
		  "to": "0x05d936207F04D81a85881b72A0D17854Ee8BE45A"
		}`,
	})
	assert.NoError(t, err)
	assert.Equal(t, txEIP1559_a, txEIP1559_b)

	txEIP155, err := tp.d.EncodeData(ctx, &prototk.EncodeDataRequest{
		EncodingType: prototk.EncodeDataRequest_ETH_TRANSACTION,
		Definition:   "eip155",
		Body: `{
		  "to": "0x05d936207F04D81a85881b72A0D17854Ee8BE45A"
		}`,
	})
	assert.NoError(t, err)
	assert.NotEqual(t, txEIP155, txEIP1559_a)

}

func TestRecoverSignature(t *testing.T) {
	ctx, _, tp, done := newTestDomain(t, false, goodDomainConf(), mockSchemas())
	defer done()
	assert.Nil(t, tp.d.initError.Load())

	kp, err := secp256k1.GenerateSecp256k1KeyPair()
	require.NoError(t, err)
	s, err := kp.SignDirect(([]byte)("some data"))
	require.NoError(t, err)

	res, err := tp.d.RecoverSigner(ctx, &prototk.RecoverSignerRequest{
		Algorithm: algorithms.ECDSA_SECP256K1_PLAINBYTES,
		Payload:   ([]byte)("some data"),
		Signature: s.CompactRSV(),
	})
	require.NoError(t, err)
	assert.Equal(t, kp.Address.String(), res.Verifier)
}

func TestDomainInitTransactionMissingInput(t *testing.T) {
	ctx, _, tp, done := newTestDomain(t, false, goodDomainConf(), mockSchemas())
	defer done()
	assert.Nil(t, tp.d.initError.Load())

	psc := goodPSC(tp.d)

	tx := &components.PrivateTransaction{}
	err := psc.InitTransaction(ctx, tx)
	assert.Regexp(t, "PD011626", err)
	assert.Nil(t, tx.PreAssembly)

}

func TestDomainInitTransactionConfirmedBlockFail(t *testing.T) {
	ctx, _, tp, done := newTestDomain(t, false, goodDomainConf(), mockSchemas(), func(mc *mockComponents) {
		mc.blockIndexer.On("GetConfirmedBlockHeight", mock.Anything).Return(uint64(0), fmt.Errorf("pop"))
	})
	defer done()
	assert.Nil(t, tp.d.initError.Load())

	psc := goodPSC(tp.d)
	tx := goodPrivateTXWithInputs(psc)

	err := psc.InitTransaction(ctx, tx)
	assert.Regexp(t, "pop", err)
	assert.Nil(t, tx.PreAssembly)

}

func TestDomainInitTransactionError(t *testing.T) {
	ctx, _, tp, done := newTestDomain(t, false, goodDomainConf(), mockSchemas(), mockBlockHeight)
	defer done()
	assert.Nil(t, tp.d.initError.Load())

	psc := goodPSC(tp.d)
	tx := goodPrivateTXWithInputs(psc)

	tp.Functions.InitTransaction = func(ctx context.Context, itr *prototk.InitTransactionRequest) (*prototk.InitTransactionResponse, error) {
		return nil, fmt.Errorf("pop")
	}

	err := psc.InitTransaction(ctx, tx)
	assert.Regexp(t, "pop", err)
	assert.Nil(t, tx.PreAssembly)

}

func TestDomainInitTransactionBadInputs(t *testing.T) {
	ctx, _, tp, done := newTestDomain(t, false, goodDomainConf(), mockSchemas(), mockBlockHeight)
	defer done()
	assert.Nil(t, tp.d.initError.Load())

	psc := goodPSC(tp.d)
	tx := goodPrivateTXWithInputs(psc)
	tx.Inputs.Inputs = tktypes.RawJSON(`{"missing": "parameters}`)

	err := psc.InitTransaction(ctx, tx)
	assert.Regexp(t, "PD011612", err)
	assert.Nil(t, tx.PreAssembly)

}

func TestFullTransactionRealDBOK(t *testing.T) {
	ctx, dm, tp, done := newTestDomain(t, true /* real DB */, goodDomainConf(), mockBlockHeight)
	defer done()

	psc, tx := doDomainInitTransactionOK(t, ctx, tp)
	domain := tp.d

	state1 := storeState(t, dm, tp, psc.Address(), tx.ID, ethtypes.NewHexInteger64(1111111))
	state2 := storeState(t, dm, tp, psc.Address(), tx.ID, ethtypes.NewHexInteger64(2222222))
	state3 := storeState(t, dm, tp, psc.Address(), tx.ID, ethtypes.NewHexInteger64(3333333))
	state4 := storeState(t, dm, tp, psc.Address(), tx.ID, ethtypes.NewHexInteger64(4444444))

	state5 := &fakeState{
		Salt:   tktypes.Bytes32(tktypes.RandBytes(32)),
		Owner:  tktypes.EthAddress(tktypes.RandBytes(20)),
		Amount: ethtypes.NewHexInteger64(5555555),
	}
	nullifier := tktypes.RandHex(32)

	tp.Functions.AssembleTransaction = func(ctx context.Context, req *prototk.AssembleTransactionRequest) (*prototk.AssembleTransactionResponse, error) {
		assert.Same(t, req.Transaction, tx.PreAssembly.TransactionSpecification)

		stateRes, err := domain.FindAvailableStates(ctx, &prototk.FindAvailableStatesRequest{
			ContractAddress: req.Transaction.ContractAddress,
			SchemaId:        tp.stateSchemas[0].Id,
			QueryJson: `{
				"or": [
					{
						"eq": [{ "field": "owner", "value": "` + state1.Owner.String() + `" }]
					},
					{
						"eq": [{ "field": "owner", "value": "` + state3.Owner.String() + `" }]
					},
					{
						"eq": [{ "field": "owner", "value": "` + state4.Owner.String() + `" }]
					}
				]
			  }`,
		})
		require.NoError(t, err)
		assert.Len(t, stateRes.States, 3)

		newStateData, err := json.Marshal(state5)
		require.NoError(t, err)

		return &prototk.AssembleTransactionResponse{
			AssemblyResult: prototk.AssembleTransactionResponse_OK,
			AssembledTransaction: &prototk.AssembledTransaction{
				InputStates: []*prototk.StateRef{
					{Id: stateRes.States[0].Id, SchemaId: stateRes.States[0].SchemaId},
					{Id: stateRes.States[1].Id, SchemaId: stateRes.States[1].SchemaId},
				},
				ReadStates: []*prototk.StateRef{
					{Id: stateRes.States[2].Id, SchemaId: stateRes.States[2].SchemaId},
				},
				OutputStates: []*prototk.NewState{
					{SchemaId: tp.stateSchemas[0].Id, StateDataJson: string(newStateData), Nullifier: &nullifier},
				},
			},
			AttestationPlan: []*prototk.AttestationRequest{
				{Name: "sign", AttestationType: prototk.AttestationType_SIGN, Algorithm: algorithms.ECDSA_SECP256K1_PLAINBYTES},
			},
		}, nil
	}
	err := psc.AssembleTransaction(ctx, tx)
	require.NoError(t, err)

	assert.Len(t, tx.PostAssembly.InputStates, 2)
	assert.Len(t, tx.PostAssembly.ReadStates, 1)
	assert.Len(t, tx.PostAssembly.OutputStatesPotential, 1)
	assert.Equal(t, prototk.AssembleTransactionResponse_OK, tx.PostAssembly.AssemblyResult)
	assert.Len(t, tx.PostAssembly.AttestationPlan, 1)

	// This would be the engine's job
	tx.PreAssembly.Verifiers = make([]*prototk.ResolvedVerifier, 0)
	tx.PostAssembly.Signatures = make([]*prototk.AttestationResult, 0)

	// Write the output states
	err = psc.WritePotentialStates(ctx, tx)
	require.NoError(t, err)

	stateRes, err := domain.FindAvailableStates(ctx, &prototk.FindAvailableStatesRequest{
		ContractAddress: psc.Address().String(),
		SchemaId:        tx.PostAssembly.OutputStatesPotential[0].SchemaId,
		QueryJson: `{
			"or": [
				{
					"eq": [{ "field": "owner", "value": "` + state5.Owner.String() + `" }]
				}
			]
		  }`,
	})
	require.NoError(t, err)
	assert.Len(t, stateRes.States, 1)

	// Lock all the states
	err = psc.LockStates(ctx, tx)
	require.NoError(t, err)

	stillAvailable, err := domain.FindAvailableStates(ctx, &prototk.FindAvailableStatesRequest{
		ContractAddress: psc.Address().String(),
		SchemaId:        tx.PostAssembly.OutputStatesPotential[0].SchemaId,
		QueryJson:       `{}`,
	})
	require.NoError(t, err)
	assert.Len(t, stillAvailable.States, 3)
	// state1 & state3 are now locked for spending (state4 was just read, and state2 untouched)
	// state2 & state4 still exist
	// state5 is new
	// The order should be deterministic based on crate time (even before written to DB)
	log.L(ctx).Infof("STATES %+v", stillAvailable.States)
	assert.Contains(t, stillAvailable.States[0].DataJson, state2.Salt.String())
	assert.Contains(t, stillAvailable.States[1].DataJson, state4.Salt.String())
	assert.Contains(t, stillAvailable.States[2].DataJson, state5.Salt.String())

	tp.Functions.EndorseTransaction = func(ctx context.Context, req *prototk.EndorseTransactionRequest) (*prototk.EndorseTransactionResponse, error) {
		assert.Same(t, tx.PreAssembly.TransactionSpecification, req.Transaction)
		assert.Same(t, tx.PostAssembly.AttestationPlan[0], req.EndorsementRequest)
		assert.Equal(t, "endorser1", req.EndorsementVerifier.Lookup)
		assert.Same(t, tx.PreAssembly.TransactionSpecification, req.Transaction)
		assert.Len(t, tx.PostAssembly.InputStates, 2)
		assert.Contains(t, string(tx.PostAssembly.InputStates[0].Data), state1.Salt.String())
		assert.Contains(t, string(tx.PostAssembly.InputStates[1].Data), state3.Salt.String())
		assert.Len(t, tx.PostAssembly.OutputStates, 1)
		assert.Contains(t, string(tx.PostAssembly.OutputStates[0].Data), state5.Salt.String())
		return &prototk.EndorseTransactionResponse{
			EndorsementResult: prototk.EndorseTransactionResponse_ENDORSER_SUBMIT,
			Payload:           []byte(`some result`),
		}, nil
	}

	// Run an endorsement
	endorsementRequest := tx.PostAssembly.AttestationPlan[0]
	endorserAddr := tktypes.EthAddress(tktypes.RandBytes(20))
	endorser := &prototk.ResolvedVerifier{
		Lookup:    "endorser1",
		Algorithm: algorithms.ECDSA_SECP256K1_PLAINBYTES,
		Verifier:  endorserAddr.String(),
	}
	endorsement, err := psc.EndorseTransaction(ctx, &components.PrivateTransactionEndorseRequest{
		TransactionSpecification: tx.PreAssembly.TransactionSpecification,
		Verifiers:                tx.PreAssembly.Verifiers,
		Signatures:               tx.PostAssembly.Signatures,
		InputStates:              psc.toEndorsableList(tx.PostAssembly.InputStates),
		ReadStates:               psc.toEndorsableList(tx.PostAssembly.ReadStates),
		OutputStates:             psc.toEndorsableList(tx.PostAssembly.OutputStates),
		Endorsement:              endorsementRequest,
		Endorser:                 endorser,
	})
	require.NoError(t, err)
	assert.Equal(t, prototk.EndorseTransactionResponse_ENDORSER_SUBMIT, endorsement.Result)

	// Processing of endorsement faked up here
	tx.PostAssembly.Endorsements = append(tx.PostAssembly.Endorsements, &prototk.AttestationResult{
		Name:            endorsementRequest.Name,
		AttestationType: endorsementRequest.AttestationType,
		Verifier:        endorser,
		Payload:         endorsement.Payload, // just copy over in this test
		Constraints:     []prototk.AttestationResult_AttestationConstraint{prototk.AttestationResult_ENDORSER_MUST_SUBMIT},
	})

	// Resolve who should sign it - we should find it's the endorser due to the endorser submit above
	err = psc.ResolveDispatch(ctx, tx)
	require.NoError(t, err)
	assert.Equal(t, "endorser1", tx.Signer)

	tp.Functions.PrepareTransaction = func(ctx context.Context, ptr *prototk.PrepareTransactionRequest) (*prototk.PrepareTransactionResponse, error) {
		assert.Same(t, tx.PreAssembly.TransactionSpecification, ptr.Transaction)
		assert.Len(t, tx.PostAssembly.InputStates, 2)
		assert.Contains(t, string(tx.PostAssembly.InputStates[0].Data), state1.Salt.String())
		assert.Contains(t, string(tx.PostAssembly.InputStates[1].Data), state3.Salt.String())
		assert.Len(t, tx.PostAssembly.OutputStates, 1)
		assert.Contains(t, string(tx.PostAssembly.OutputStates[0].Data), state5.Salt.String())
		// Check endorsement
		assert.Len(t, tx.PostAssembly.Endorsements, 1)
		endorsement := tx.PostAssembly.Endorsements[0]
		assert.Equal(t, prototk.AttestationResult_ENDORSER_MUST_SUBMIT, endorsement.Constraints[0])
		assert.Equal(t, "endorser1", endorsement.Verifier.Lookup)
		assert.Equal(t, endorserAddr.String(), endorsement.Verifier.Verifier)
		onChain := &fakeExecute{
			Data: endorsement.Payload,
		}
		for _, inState := range tx.PostAssembly.InputStates {
			onChain.Inputs = append(onChain.Inputs, inState.ID)
		}
		for _, inState := range tx.PostAssembly.InputStates {
			onChain.Outputs = append(onChain.Outputs, inState.ID)
		}
		params, err := json.Marshal(onChain)
		require.NoError(t, err)
		return &prototk.PrepareTransactionResponse{
			Transaction: &prototk.BaseLedgerTransaction{
				FunctionAbiJson: fakeCoinExecuteABI,
				ParamsJson:      string(params),
			},
		}, nil
	}

	// And now prepare
	err = psc.PrepareTransaction(ctx, tx)
	require.NoError(t, err)
	assert.NotNil(t, tx.PreparedTransaction.FunctionABI)
	assert.NotNil(t, tx.PreparedTransaction.Inputs)
}

func TestDomainAssembleTransactionError(t *testing.T) {
	ctx, _, tp, done := newTestDomain(t, false, goodDomainConf(), mockSchemas(), mockBlockHeight)
	defer done()

	psc, tx := doDomainInitTransactionOK(t, ctx, tp)
	tp.Functions.AssembleTransaction = func(ctx context.Context, req *prototk.AssembleTransactionRequest) (*prototk.AssembleTransactionResponse, error) {
		return nil, fmt.Errorf("pop")
	}
	err := psc.AssembleTransaction(ctx, tx)
	assert.Regexp(t, "pop", err)

	assert.Nil(t, tx.PostAssembly)
}

func TestDomainAssembleTransactionLoadInputError(t *testing.T) {
	ctx, _, tp, done := newTestDomain(t, false, goodDomainConf(), mockSchemas(), mockBlockHeight)
	defer done()

	psc, tx := doDomainInitTransactionOK(t, ctx, tp)
	tp.Functions.AssembleTransaction = func(ctx context.Context, req *prototk.AssembleTransactionRequest) (*prototk.AssembleTransactionResponse, error) {
		return &prototk.AssembleTransactionResponse{
			AssemblyResult: prototk.AssembleTransactionResponse_OK,
			AssembledTransaction: &prototk.AssembledTransaction{
				InputStates: []*prototk.StateRef{
					{Id: "badid", SchemaId: "schemaid"},
				},
			},
			AttestationPlan: []*prototk.AttestationRequest{
				{Name: "sign", AttestationType: prototk.AttestationType_SIGN, Algorithm: algorithms.ECDSA_SECP256K1_PLAINBYTES},
			},
		}, nil
	}
	err := psc.AssembleTransaction(ctx, tx)
	assert.Regexp(t, "PD011614.*badid", err)

	assert.Nil(t, tx.PostAssembly)
}

func TestDomainAssembleTransactionLoadReadError(t *testing.T) {
	ctx, _, tp, done := newTestDomain(t, false, goodDomainConf(), mockSchemas(), mockBlockHeight)
	defer done()

	psc, tx := doDomainInitTransactionOK(t, ctx, tp)
	tp.Functions.AssembleTransaction = func(ctx context.Context, req *prototk.AssembleTransactionRequest) (*prototk.AssembleTransactionResponse, error) {
		return &prototk.AssembleTransactionResponse{
			AssemblyResult: prototk.AssembleTransactionResponse_OK,
			AssembledTransaction: &prototk.AssembledTransaction{
				ReadStates: []*prototk.StateRef{
					{Id: "badid", SchemaId: "schemaid"},
				},
			},
			AttestationPlan: []*prototk.AttestationRequest{
				{Name: "sign", AttestationType: prototk.AttestationType_SIGN, Algorithm: algorithms.ECDSA_SECP256K1_PLAINBYTES},
			},
		}, nil
	}
	err := psc.AssembleTransaction(ctx, tx)
	assert.Regexp(t, "PD011614.*badid", err)

	assert.Nil(t, tx.PostAssembly)
}

func TestDomainWritePotentialStatesBadSchema(t *testing.T) {
	ctx, _, tp, done := newTestDomain(t, false, goodDomainConf(), mockSchemas(), mockBlockHeight)
	defer done()

	psc, tx := doDomainInitAssembleTransactionOK(t, ctx, tp)
	tx.PostAssembly.OutputStatesPotential = []*prototk.NewState{
		{SchemaId: "unknown"},
	}
	err := psc.WritePotentialStates(ctx, tx)
	assert.Regexp(t, "PD011613", err)
}

func TestDomainWritePotentialStatesFail(t *testing.T) {
	schema := componentmocks.NewSchema(t)
	schema.On("IDString").Return("schema1")
	schema.On("Signature").Return("schema1_signature")
	ctx, _, tp, done := newTestDomain(t, false, goodDomainConf(), mockSchemas(schema), mockBlockHeight, func(mc *mockComponents) {
		mc.domainStateInterface.On("UpsertStates", mock.Anything, mock.Anything).Return(nil, fmt.Errorf("pop"))
	})
	defer done()

	psc, tx := doDomainInitAssembleTransactionOK(t, ctx, tp)
	tx.PostAssembly.OutputStatesPotential = []*prototk.NewState{
		{SchemaId: "schema1"},
	}
	err := psc.WritePotentialStates(ctx, tx)
	assert.Regexp(t, "pop", err)
}

<<<<<<< HEAD
func TestDomainWritePotentialStatesBadConfirm(t *testing.T) {
=======
func TestDomainWritePotentialStatesBadID(t *testing.T) {
>>>>>>> 133c6649
	schema := componentmocks.NewSchema(t)
	schema.On("IDString").Return("schema1")
	schema.On("Signature").Return("schema1_signature")
	ctx, _, tp, done := newTestDomain(t, false, goodDomainConf(), mockSchemas(schema), mockBlockHeight)
	defer done()
	badBytes := "0xnothex"

	psc, tx := doDomainInitAssembleTransactionOK(t, ctx, tp)
	tx.PostAssembly.OutputStatesPotential = []*prototk.NewState{
<<<<<<< HEAD
		{SchemaId: "schema1", ConfirmId: &badBytes},
	}
	err := psc.WritePotentialStates(ctx, tx)
	assert.Regexp(t, "PD020007", err)
}

func TestDomainWritePotentialStatesBadSpend(t *testing.T) {
	schema := componentmocks.NewSchema(t)
	schema.On("IDString").Return("schema1")
	schema.On("Signature").Return("schema1_signature")
	ctx, _, tp, done := newTestDomain(t, false, goodDomainConf(), mockSchemas(schema), mockBlockHeight)
	defer done()
	badBytes := "0xnothex"

	psc, tx := doDomainInitAssembleTransactionOK(t, ctx, tp)
	tx.PostAssembly.OutputStatesPotential = []*prototk.NewState{
		{SchemaId: "schema1", SpendId: &badBytes},
=======
		{SchemaId: "schema1", Id: &badBytes},
>>>>>>> 133c6649
	}
	err := psc.WritePotentialStates(ctx, tx)
	assert.Regexp(t, "PD020007", err)
}

func TestEndorseTransactionFail(t *testing.T) {
	ctx, _, tp, done := newTestDomain(t, false, goodDomainConf(), mockSchemas(), mockBlockHeight)
	defer done()

	psc, tx := doDomainInitAssembleTransactionOK(t, ctx, tp)
	tx.PostAssembly.OutputStates = []*components.FullState{}

	tp.Functions.EndorseTransaction = func(ctx context.Context, etr *prototk.EndorseTransactionRequest) (*prototk.EndorseTransactionResponse, error) {
		return nil, fmt.Errorf("pop")
	}

	_, err := psc.EndorseTransaction(ctx, &components.PrivateTransactionEndorseRequest{
		TransactionSpecification: tx.PreAssembly.TransactionSpecification,
		Verifiers:                tx.PreAssembly.Verifiers,
		Signatures:               tx.PostAssembly.Signatures,
		InputStates:              psc.toEndorsableList(tx.PostAssembly.InputStates),
		ReadStates:               psc.toEndorsableList(tx.PostAssembly.ReadStates),
		OutputStates:             psc.toEndorsableList(tx.PostAssembly.OutputStates),
		Endorsement:              &prototk.AttestationRequest{},
		Endorser:                 &prototk.ResolvedVerifier{},
	})
	assert.Regexp(t, "pop", err)
}

func TestResolveDispatchDuplicateSigners(t *testing.T) {
	ctx, _, tp, done := newTestDomain(t, false, goodDomainConf(), mockSchemas(), mockBlockHeight)
	defer done()

	psc, tx := doDomainInitAssembleTransactionOK(t, ctx, tp)
	tx.PostAssembly.Endorsements = []*prototk.AttestationResult{
		{
			Name: "endorse", Verifier: &prototk.ResolvedVerifier{Lookup: "verifier1"},
			Constraints: []prototk.AttestationResult_AttestationConstraint{prototk.AttestationResult_ENDORSER_MUST_SUBMIT},
		},
		{
			Name: "endorse", Verifier: &prototk.ResolvedVerifier{Lookup: "verifier2"},
			Constraints: []prototk.AttestationResult_AttestationConstraint{prototk.AttestationResult_ENDORSER_MUST_SUBMIT},
		},
	}

	err := psc.ResolveDispatch(ctx, tx)
	assert.Regexp(t, "PD011623", err)
}

func TestResolveDispatchSignerOneTimeUse(t *testing.T) {
	ctx, _, tp, done := newTestDomain(t, false, goodDomainConf(), mockSchemas(), mockBlockHeight)
	defer done()

	psc, tx := doDomainInitAssembleTransactionOK(t, ctx, tp)
	tx.PostAssembly.Endorsements = []*prototk.AttestationResult{}

	err := psc.ResolveDispatch(ctx, tx)
	require.NoError(t, err)
	assert.Equal(t, "one/time/keys/"+tx.ID.String(), tx.Signer)
}

func TestResolveDispatchNoEndorser(t *testing.T) {
	ctx, _, tp, done := newTestDomain(t, false, goodDomainConf(), mockSchemas(), mockBlockHeight)
	defer done()
	tp.d.config.BaseLedgerSubmitConfig.SubmitMode = prototk.BaseLedgerSubmitConfig_ENDORSER_SUBMISSION

	psc, tx := doDomainInitAssembleTransactionOK(t, ctx, tp)
	tx.PostAssembly.Endorsements = []*prototk.AttestationResult{}

	err := psc.ResolveDispatch(ctx, tx)
	assert.Regexp(t, "PD011624", err)
}

func TestResolveDispatchWrongType(t *testing.T) {
	ctx, _, tp, done := newTestDomain(t, false, goodDomainConf(), mockSchemas(), mockBlockHeight)
	defer done()
	tp.d.config.BaseLedgerSubmitConfig.SubmitMode = prototk.BaseLedgerSubmitConfig_Mode(99)

	psc, tx := doDomainInitAssembleTransactionOK(t, ctx, tp)
	tx.PostAssembly.Endorsements = []*prototk.AttestationResult{}

	err := psc.ResolveDispatch(ctx, tx)
	assert.Regexp(t, "PD011625", err)
}

func TestPrepareTransactionFail(t *testing.T) {
	ctx, _, tp, done := newTestDomain(t, false, goodDomainConf(), mockSchemas(), mockBlockHeight)
	defer done()

	psc, tx := doDomainInitAssembleTransactionOK(t, ctx, tp)
	tx.Signer = "signer1"

	tp.Functions.PrepareTransaction = func(ctx context.Context, ptr *prototk.PrepareTransactionRequest) (*prototk.PrepareTransactionResponse, error) {
		return nil, fmt.Errorf("pop")
	}

	err := psc.PrepareTransaction(ctx, tx)
	assert.Regexp(t, "pop", err)
}

func TestPrepareTransactionABIInvalid(t *testing.T) {
	ctx, _, tp, done := newTestDomain(t, false, goodDomainConf(), mockSchemas(), mockBlockHeight)
	defer done()

	psc, tx := doDomainInitAssembleTransactionOK(t, ctx, tp)
	tx.Signer = "signer1"

	tp.Functions.PrepareTransaction = func(ctx context.Context, ptr *prototk.PrepareTransactionRequest) (*prototk.PrepareTransactionResponse, error) {
		return &prototk.PrepareTransactionResponse{
			Transaction: &prototk.BaseLedgerTransaction{
				FunctionAbiJson: `!!!wrong`,
			},
		}, nil
	}

	err := psc.PrepareTransaction(ctx, tx)
	assert.Regexp(t, "PD011607", err)
}

func TestPrepareTransactionBadData(t *testing.T) {
	ctx, _, tp, done := newTestDomain(t, false, goodDomainConf(), mockSchemas(), mockBlockHeight)
	defer done()

	psc, tx := doDomainInitAssembleTransactionOK(t, ctx, tp)
	tx.Signer = "signer1"

	tp.Functions.PrepareTransaction = func(ctx context.Context, ptr *prototk.PrepareTransactionRequest) (*prototk.PrepareTransactionResponse, error) {
		return &prototk.PrepareTransactionResponse{
			Transaction: &prototk.BaseLedgerTransaction{
				FunctionAbiJson: fakeCoinExecuteABI,
				ParamsJson:      `{"missing": "expected"}`,
			},
		}, nil
	}

	err := psc.PrepareTransaction(ctx, tx)
	assert.Regexp(t, "FF22040", err)
}

func TestLoadStatesError(t *testing.T) {
	ctx, _, tp, done := newTestDomain(t, false, goodDomainConf(), mockSchemas(), mockBlockHeight, func(mc *mockComponents) {
		mc.domainStateInterface.On("FindAvailableStates", mock.Anything, mock.Anything).Return(nil, fmt.Errorf("pop"))
	})
	defer done()

	psc, tx := doDomainInitAssembleTransactionOK(t, ctx, tp)
	tx.Signer = "signer1"

	_, err := psc.loadStates(ctx, []*prototk.StateRef{
		{Id: tktypes.RandHex(32)},
	})
	assert.Regexp(t, "pop", err)
}

func TestLoadStatesNotFound(t *testing.T) {
	ctx, _, tp, done := newTestDomain(t, false, goodDomainConf(), mockSchemas(), mockBlockHeight, func(mc *mockComponents) {
		mc.domainStateInterface.On("FindAvailableStates", mock.Anything, mock.Anything).Return([]*statestore.State{}, nil)
	})
	defer done()

	psc, tx := doDomainInitAssembleTransactionOK(t, ctx, tp)
	tx.Signer = "signer1"

	_, err := psc.loadStates(ctx, []*prototk.StateRef{
		{Id: tktypes.RandHex(32)},
	})
	assert.Regexp(t, "PD011615", err)
}

func TestIncompleteStages(t *testing.T) {
	ctx, _, tp, done := newTestDomain(t, false, goodDomainConf(), mockSchemas())
	defer done()

	psc := goodPSC(tp.d)
	tx := &components.PrivateTransaction{}

	err := psc.InitTransaction(ctx, tx)
	assert.Regexp(t, "PD011626", err)

	err = psc.AssembleTransaction(ctx, tx)
	assert.Regexp(t, "PD011627", err)

	err = psc.WritePotentialStates(ctx, tx)
	assert.Regexp(t, "PD011628", err)

	err = psc.LockStates(ctx, tx)
	assert.Regexp(t, "PD011629", err)

	_, err = psc.EndorseTransaction(ctx, nil)
	assert.Regexp(t, "PD011630", err)

	err = psc.ResolveDispatch(ctx, tx)
	assert.Regexp(t, "PD011631", err)

	err = psc.PrepareTransaction(ctx, tx)
	assert.Regexp(t, "PD011632", err)
}<|MERGE_RESOLUTION|>--- conflicted
+++ resolved
@@ -599,11 +599,7 @@
 	assert.Regexp(t, "pop", err)
 }
 
-<<<<<<< HEAD
-func TestDomainWritePotentialStatesBadConfirm(t *testing.T) {
-=======
 func TestDomainWritePotentialStatesBadID(t *testing.T) {
->>>>>>> 133c6649
 	schema := componentmocks.NewSchema(t)
 	schema.On("IDString").Return("schema1")
 	schema.On("Signature").Return("schema1_signature")
@@ -613,27 +609,7 @@
 
 	psc, tx := doDomainInitAssembleTransactionOK(t, ctx, tp)
 	tx.PostAssembly.OutputStatesPotential = []*prototk.NewState{
-<<<<<<< HEAD
-		{SchemaId: "schema1", ConfirmId: &badBytes},
-	}
-	err := psc.WritePotentialStates(ctx, tx)
-	assert.Regexp(t, "PD020007", err)
-}
-
-func TestDomainWritePotentialStatesBadSpend(t *testing.T) {
-	schema := componentmocks.NewSchema(t)
-	schema.On("IDString").Return("schema1")
-	schema.On("Signature").Return("schema1_signature")
-	ctx, _, tp, done := newTestDomain(t, false, goodDomainConf(), mockSchemas(schema), mockBlockHeight)
-	defer done()
-	badBytes := "0xnothex"
-
-	psc, tx := doDomainInitAssembleTransactionOK(t, ctx, tp)
-	tx.PostAssembly.OutputStatesPotential = []*prototk.NewState{
-		{SchemaId: "schema1", SpendId: &badBytes},
-=======
 		{SchemaId: "schema1", Id: &badBytes},
->>>>>>> 133c6649
 	}
 	err := psc.WritePotentialStates(ctx, tx)
 	assert.Regexp(t, "PD020007", err)
