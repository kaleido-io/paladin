--- conflicted
+++ resolved
@@ -292,12 +292,9 @@
 	MsgPrivateTxManagerEndorsementRequestError = ffe("PD011817", "Failed to request endorsement from %s: %s")
 	MsgPrivateTxManagerResolveDispatchError    = ffe("PD011818", "Failed to resolve dispatcher: %s")
 	MsgPrivateTxManagerPrepareError            = ffe("PD011819", "Failed to prepare transaction dispatch to base ledger: %s")
-<<<<<<< HEAD
-	MsgPrivateTxManagerNonLocalSigningAddr     = ffe("PD011820", "Attempt do dispatch a blockchain transaction using a signing identity for a different node: %s")
-=======
 	MsgPrivateTxManagerDeployError             = ffe("PD011820", "Failed to deploy private contract")
 	MsgPrivateTxMgrEncodeCallDataFailed        = ffe("PD011821", "Failed to encode call data '%s' for private contract deploy")
->>>>>>> d947255c
+	MsgPrivateTxManagerNonLocalSigningAddr     = ffe("PD011822", "Attempt do dispatch a blockchain transaction using a signing identity for a different node: %s")
 
 	// Public Transaction Manager PD0119XX
 	MsgInsufficientBalance             = ffe("PD011900", "Balance %s of fueling source address %s is below the required amount %s")
