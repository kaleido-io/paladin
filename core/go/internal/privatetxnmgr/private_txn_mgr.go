/*
 * Copyright © 2024 Kaleido, Inc.
 *
 * Licensed under the Apache License, Version 2.0 (the "License"); you may not use this file except in compliance with
 * the License. You may obtain a copy of the License at
 *
 * http://www.apache.org/licenses/LICENSE-2.0
 *
 * Unless required by applicable law or agreed to in writing, software distributed under the License is distributed on
 * an "AS IS" BASIS, WITHOUT WARRANTIES OR CONDITIONS OF ANY KIND, either express or implied. See the License for the
 * specific language governing permissions and limitations under the License.
 *
 * SPDX-License-Identifier: Apache-2.0
 */

package privatetxnmgr

import (
	"context"
	"encoding/json"
	"fmt"
	"sync"

	"github.com/google/uuid"
	"github.com/hyperledger/firefly-common/pkg/i18n"
	"github.com/hyperledger/firefly-signer/pkg/abi"
	"github.com/kaleido-io/paladin/core/internal/components"
	"github.com/kaleido-io/paladin/core/internal/privatetxnmgr/ptmgrtypes"
	"github.com/kaleido-io/paladin/core/internal/privatetxnmgr/syncpoints"
	"github.com/kaleido-io/paladin/core/internal/statedistribution"
	"gorm.io/gorm"

	"github.com/kaleido-io/paladin/core/internal/msgs"

	"github.com/kaleido-io/paladin/core/pkg/blockindexer"
	pbEngine "github.com/kaleido-io/paladin/core/pkg/proto/engine"

	"github.com/kaleido-io/paladin/config/pkg/confutil"
	"github.com/kaleido-io/paladin/config/pkg/pldconf"
	"github.com/kaleido-io/paladin/toolkit/pkg/pldapi"
	"github.com/kaleido-io/paladin/toolkit/pkg/tktypes"
	"google.golang.org/protobuf/proto"
	"google.golang.org/protobuf/types/known/anypb"

	"github.com/kaleido-io/paladin/toolkit/pkg/log"
	"github.com/kaleido-io/paladin/toolkit/pkg/prototk"
)

type privateTxManager struct {
	ctx                  context.Context
	ctxCancel            func()
	config               *pldconf.PrivateTxManagerConfig
	sequencers           map[string]*Sequencer
	sequencersLock       sync.RWMutex
	endorsementGatherers map[string]ptmgrtypes.EndorsementGatherer
	components           components.AllComponents
	nodeName             string
	subscribers          []components.PrivateTxEventSubscriber
	subscribersLock      sync.Mutex
	syncPoints           syncpoints.SyncPoints
	stateDistributer     statedistribution.StateDistributer
	blockHeight          int64
}

// Init implements Engine.
func (p *privateTxManager) PreInit(c components.PreInitComponents) (*components.ManagerInitResult, error) {
	return &components.ManagerInitResult{
		PreCommitHandler: func(ctx context.Context, dbTX *gorm.DB, blocks []*pldapi.IndexedBlock, transactions []*blockindexer.IndexedTransactionNotify) (blockindexer.PostCommit, error) {
			log.L(ctx).Debug("PrivateTxManager PreCommitHandler")
			latestBlockNumber := blocks[len(blocks)-1].Number
			return func() {
				log.L(ctx).Debugf("PrivateTxManager PostCommitHandler: %d", latestBlockNumber)
				p.OnNewBlockHeight(ctx, latestBlockNumber)
			}, nil
		},
	}, nil
}

func (p *privateTxManager) PostInit(c components.AllComponents) error {
	p.components = c
	p.nodeName = p.components.TransportManager().LocalNodeName()
	p.syncPoints = syncpoints.NewSyncPoints(p.ctx, &p.config.Writer, c.Persistence(), c.TxManager())
	p.stateDistributer = statedistribution.NewStateDistributer(
		p.ctx,
		p.nodeName,
		p.components.TransportManager(),
		p.components.StateManager(),
		p.components.Persistence(),
		&p.config.StateDistributer)
	err := p.stateDistributer.Start(p.ctx)
	if err != nil {
		return err
	}
	return p.components.TransportManager().RegisterClient(p.ctx, p)
}

func (p *privateTxManager) Start() error {
	p.syncPoints.Start()
	return nil
}

func (p *privateTxManager) Stop() {
	p.stateDistributer.Stop(p.ctx)

}

func NewPrivateTransactionMgr(ctx context.Context, config *pldconf.PrivateTxManagerConfig) components.PrivateTxManager {
	p := &privateTxManager{
		config:               config,
		sequencers:           make(map[string]*Sequencer),
		endorsementGatherers: make(map[string]ptmgrtypes.EndorsementGatherer),
		subscribers:          make([]components.PrivateTxEventSubscriber, 0),
	}
	p.ctx, p.ctxCancel = context.WithCancel(ctx)
	return p
}

func (p *privateTxManager) OnNewBlockHeight(ctx context.Context, blockHeight int64) {
	p.blockHeight = blockHeight

	p.sequencersLock.RLock()
	defer p.sequencersLock.RUnlock()
	for _, sequencer := range p.sequencers {
		sequencer.OnNewBlockHeight(ctx, blockHeight)
	}
}

func (p *privateTxManager) getSequencerForContract(ctx context.Context, contractAddr tktypes.EthAddress, domainAPI components.DomainSmartContract) (oc *Sequencer, err error) {

	if domainAPI == nil {
		domainAPI, err = p.components.DomainManager().GetSmartContractByAddress(ctx, contractAddr)
		if err != nil {
			log.L(ctx).Errorf("Failed to get domain smart contract for contract address %s: %s", contractAddr, err)
			return nil, err
		}
	}

	readlock := true
	p.sequencersLock.RLock()
	defer func() {
		if readlock {
			p.sequencersLock.RUnlock()
		}
	}()
	if p.sequencers[contractAddr.String()] == nil {
		//swap the read lock for a write lock
		p.sequencersLock.RUnlock()
		readlock = false
		p.sequencersLock.Lock()
		defer p.sequencersLock.Unlock()
		//double check in case another goroutine has created the sequencer while we were waiting for the write lock
		if p.sequencers[contractAddr.String()] == nil {
			transportWriter := NewTransportWriter(domainAPI.Domain().Name(), &contractAddr, p.nodeName, p.components.TransportManager())
			publisher := NewPublisher(p, contractAddr.String())

			endorsementGatherer, err := p.getEndorsementGathererForContract(ctx, contractAddr)
			if err != nil {
				log.L(ctx).Errorf("Failed to get endorsement gatherer for contract %s: %s", contractAddr.String(), err)
				return nil, err
			}

<<<<<<< HEAD
			newSequencer, err := NewSequencer(
				p.ctx, p.nodeName,
				contractAddr,
				&p.config.Sequencer,
				p.components,
				domainAPI,
				endorsementGatherer,
				publisher,
				p.syncPoints,
				p.components.IdentityResolver(),
				p.stateDistributer,
				transportWriter,
				confutil.DurationMin(p.config.RequestTimeout, 0, *pldconf.PrivateTxManagerDefaults.RequestTimeout),
				p.blockHeight,
			)
			if err != nil {
				log.L(ctx).Errorf("Failed to create sequencer for contract %s: %s", contractAddr.String(), err)
				return nil, err
			}
			p.sequencers[contractAddr.String()] = newSequencer

=======
			p.sequencers[contractAddr.String()] =
				NewSequencer(
					p.ctx,
					p,
					p.nodeName,
					contractAddr,
					&p.config.Sequencer,
					p.components,
					domainAPI,
					endorsementGatherer,
					publisher,
					p.syncPoints,
					p.components.IdentityResolver(),
					p.stateDistributer,
					transportWriter,
					confutil.DurationMin(p.config.RequestTimeout, 0, *pldconf.PrivateTxManagerDefaults.RequestTimeout),
				)
>>>>>>> d50ea276
			sequencerDone, err := p.sequencers[contractAddr.String()].Start(ctx)
			if err != nil {
				log.L(ctx).Errorf("Failed to start sequencer for contract %s: %s", contractAddr.String(), err)
				return nil, err
			}

			go func() {

				<-sequencerDone
				log.L(ctx).Infof("Sequencer for contract %s has stopped", contractAddr.String())
				p.sequencersLock.Lock()
				defer p.sequencersLock.Unlock()
				delete(p.sequencers, contractAddr.String())
			}()
		}
	}
	return p.sequencers[contractAddr.String()], nil
}

func (p *privateTxManager) getEndorsementGathererForContract(ctx context.Context, contractAddr tktypes.EthAddress) (ptmgrtypes.EndorsementGatherer, error) {
	// We need to have this as a function of the PrivateTransactionManager rather than a function of the sequencer because the endorsement gatherer is needed
	// even if we don't have a sequencer.  e.g. maybe the transaction is being coordinated by another node and this node has just been asked to endorse it
	// in that case, we need to make sure that we are using the domainContext provided by the endorsement request
	domainSmartContract, err := p.components.DomainManager().GetSmartContractByAddress(ctx, contractAddr)
	if err != nil {
		return nil, err
	}
	if p.endorsementGatherers[contractAddr.String()] == nil {
		// TODO: Consider scope of state in privateTxManager threading model
		dCtx := p.components.StateManager().NewDomainContext(p.ctx /* background context */, domainSmartContract.Domain(), contractAddr)
		endorsementGatherer := NewEndorsementGatherer(p.components.Persistence(), domainSmartContract, dCtx, p.components.KeyManager())
		p.endorsementGatherers[contractAddr.String()] = endorsementGatherer
	}
	return p.endorsementGatherers[contractAddr.String()], nil
}

func (p *privateTxManager) HandleNewTx(ctx context.Context, txi *components.ValidatedTransaction) error {
	tx := txi.Transaction
	if tx.To == nil {
		if txi.Transaction.SubmitMode.V() != pldapi.SubmitModeAuto {
			return i18n.NewError(ctx, msgs.MsgPrivateTxMgrPrepareNotSupportedDeploy)
		}
		return p.handleDeployTx(ctx, &components.PrivateContractDeploy{
			ID:     *tx.ID,
			Domain: tx.Domain,
			From:   tx.From,
			Inputs: txi.Inputs,
		})
	}
	intent := prototk.TransactionSpecification_SEND_TRANSACTION
	if txi.Transaction.SubmitMode.V() == pldapi.SubmitModeExternal {
		intent = prototk.TransactionSpecification_PREPARE_TRANSACTION
	}
	return p.handleNewTx(ctx, &components.PrivateTransaction{
		ID: *tx.ID,
		Inputs: &components.TransactionInputs{
			Domain:   tx.Domain,
			From:     tx.From,
			To:       *tx.To,
			Function: txi.Function.Definition,
			Inputs:   txi.Inputs,
			Intent:   intent,
		},
		PublicTxOptions: tx.PublicTxOptions,
	})
}

// HandleNewTx synchronously receives a new transaction submission
// TODO this should really be a 2 (or 3?) phase handshake with
//   - Pre submit phase to validate the inputs
//   - Submit phase to persist the record of the submission as part of a database transaction that is coordinated by the caller
//   - Post submit phase to clean up any locks / resources that were held during the submission after the database transaction has been committed ( given that we cannot be sure on completeion of phase 2 that the transaction will be committed)
//
// We are currently proving out this pattern on the boundary of the private transaction manager and the public transaction manager and once that has settled, we will implement the same pattern here.
// In the meantime, we a single function to submit a transaction and there is currently no persistence of the submission record.  It is all held in memory only
func (p *privateTxManager) handleNewTx(ctx context.Context, tx *components.PrivateTransaction) error {
	log.L(ctx).Debugf("Handling new transaction: %v", tx)
	if tx.Inputs == nil {
		return i18n.NewError(ctx, msgs.MsgDomainNotProvided)
	}

	emptyAddress := tktypes.EthAddress{}
	if tx.Inputs.To == emptyAddress {
		return i18n.NewError(ctx, msgs.MsgContractAddressNotProvided)
	}

	contractAddr := tx.Inputs.To
	domainAPI, err := p.components.DomainManager().GetSmartContractByAddress(ctx, contractAddr)
	if err != nil {
		return err
	}

	domainName := domainAPI.Domain().Name()
	if tx.Inputs.Domain != "" && domainName != tx.Inputs.Domain {
		return i18n.NewError(ctx, msgs.MsgPrivateTxMgrDomainMismatch, tx.Inputs.Domain, domainName, domainAPI.Address())
	}
	tx.Inputs.Domain = domainName

	err = domainAPI.InitTransaction(ctx, tx)
	if err != nil {
		return err
	}

	if tx.PreAssembly == nil {
		return i18n.NewError(ctx, msgs.MsgPrivateTxManagerInternalError, "PreAssembly is nil")
	}

	oc, err := p.getSequencerForContract(ctx, contractAddr, domainAPI)
	if err != nil {
		return err
	}
	queued := oc.ProcessNewTransaction(ctx, tx)
	if queued {
		log.L(ctx).Debugf("Transaction with ID %s queued in database", tx.ID)
	}
	return nil
}

func (p *privateTxManager) validateDelegatedTransaction(ctx context.Context, tx *components.PrivateTransaction) error {
	log.L(ctx).Debugf("Validating delegated transaction: %v", tx)
	if tx.Inputs == nil || tx.Inputs.Domain == "" {
		return i18n.NewError(ctx, msgs.MsgDomainNotProvided)
	}

	emptyAddress := tktypes.EthAddress{}
	if tx.Inputs.To == emptyAddress {
		return i18n.NewError(ctx, msgs.MsgContractAddressNotProvided)
	}

	if tx.PreAssembly == nil {
		return i18n.NewError(ctx, msgs.MsgPrivateTxManagerInternalError, "PreAssembly is nil")
	}
	return nil

}

func (p *privateTxManager) handleDelegatedTransaction(ctx context.Context, tx *components.PrivateTransaction) error {
	log.L(ctx).Debugf("Handling delegated transaction: %v", tx)

	contractAddr := tx.Inputs.To
	domainAPI, err := p.components.DomainManager().GetSmartContractByAddress(ctx, contractAddr)
	if err != nil {
		return err
	}
	oc, err := p.getSequencerForContract(ctx, contractAddr, domainAPI)
	if err != nil {
		return err
	}
	queued := oc.ProcessInFlightTransaction(ctx, tx)
	if queued {
		log.L(ctx).Debugf("Delegated Transaction with ID %s queued in database", tx.ID)
	}
	return nil
}

// Synchronous function to submit a deployment request which is asynchronously processed
// Private transaction manager will receive a notification when the public transaction is confirmed
// (same as for invokes)
func (p *privateTxManager) handleDeployTx(ctx context.Context, tx *components.PrivateContractDeploy) error {
	log.L(ctx).Debugf("Handling new private contract deploy transaction: %v", tx)
	if tx.Domain == "" {
		return i18n.NewError(ctx, msgs.MsgDomainNotProvided)
	}

	domain, err := p.components.DomainManager().GetDomainByName(ctx, tx.Domain)
	if err != nil {
		return i18n.WrapError(ctx, err, msgs.MsgDomainNotFound, tx.Domain)
	}

	err = domain.InitDeploy(ctx, tx)
	if err != nil {
		return i18n.WrapError(ctx, err, msgs.MsgDeployInitFailed)
	}

	// NOTE unlike private transactions, we assume that all verifiers are resolved locally

	//Resolve keys synchronously so that we can return an error if any key resolution fails
	tx.Verifiers = make([]*prototk.ResolvedVerifier, len(tx.RequiredVerifiers))
	for i, v := range tx.RequiredVerifiers {
		// TODO: This is a synchronous cross-node exchange, done sequentially for each verifier.
		// Potentially needs to move to an event-driven model like on invocation.
		verifier, err := p.components.IdentityResolver().ResolveVerifier(ctx, v.Lookup, v.Algorithm, v.VerifierType)
		if err != nil {
			return i18n.WrapError(ctx, err, msgs.MsgKeyResolutionFailed, v.Lookup, v.Algorithm, v.VerifierType)
		}
		tx.Verifiers[i] = &prototk.ResolvedVerifier{
			Lookup:       v.Lookup,
			Algorithm:    v.Algorithm,
			Verifier:     verifier,
			VerifierType: v.VerifierType,
		}
	}

	// this is a transaction that will confirm just like invoke transactions
	// unlike invoke transactions, we don't yet have the sequencer thread to dispatch to so we start a new go routine for each deployment
	// TODO - should have a pool of deployment threads? Maybe size of pool should be one? Or at least one per domain?
	go p.deploymentLoop(log.WithLogField(p.ctx, "role", "deploy-loop"), domain, tx)

	return nil
}
func (p *privateTxManager) deploymentLoop(ctx context.Context, domain components.Domain, tx *components.PrivateContractDeploy) {
	log.L(ctx).Info("Starting deployment loop")
	err := p.evaluateDeployment(ctx, domain, tx)
	if err != nil {
		log.L(ctx).Errorf("Error evaluating deployment: %s", err)
		return
	}
	log.L(ctx).Info("Deployment completed successfully. ")
}

func (p *privateTxManager) revertDeploy(ctx context.Context, tx *components.PrivateContractDeploy, err error) error {
	deployError := i18n.WrapError(ctx, err, msgs.MsgPrivateTxManagerDeployError)

	var tryFinalize func()
	tryFinalize = func() {
		p.syncPoints.QueueTransactionFinalize(ctx, tx.Domain, tktypes.EthAddress{}, tx.ID, deployError.Error(),
			func(ctx context.Context) {
				log.L(ctx).Debugf("Finalized deployment transaction: %s", tx.ID)
			},
			func(ctx context.Context, err error) {
				log.L(ctx).Errorf("Error finalizing deployment: %s", err)
				tryFinalize()
			})
	}
	tryFinalize()
	return deployError

}

func (p *privateTxManager) evaluateDeployment(ctx context.Context, domain components.Domain, tx *components.PrivateContractDeploy) error {

	// TODO there is a lot of common code between this and the Dispatch function in the sequencer. should really move some of it into a common place
	// and use that as an opportunity to refactor to be more readable

	err := domain.PrepareDeploy(ctx, tx)
	if err != nil {
		return p.revertDeploy(ctx, tx, err)
	}

	publicTransactionEngine := p.components.PublicTxManager()

	// The signer needs to be in our local node or it's an error
	identifier, node, err := tktypes.PrivateIdentityLocator(tx.Signer).Validate(ctx, p.nodeName, true)
	if err != nil {
		return err
	}
	if node != p.nodeName {
		return i18n.NewError(ctx, msgs.MsgPrivateTxManagerNonLocalSigningAddr, tx.Signer)
	}

	keyMgr := p.components.KeyManager()
	resolvedAddrs, err := keyMgr.ResolveEthAddressBatchNewDatabaseTX(ctx, []string{identifier})
	if err != nil {
		return p.revertDeploy(ctx, tx, err)
	}

	publicTXs := []*components.PublicTxSubmission{
		{
			Bindings: []*components.PaladinTXReference{{TransactionID: tx.ID, TransactionType: pldapi.TransactionTypePrivate.Enum()}},
			PublicTxInput: pldapi.PublicTxInput{
				From:            resolvedAddrs[0],
				PublicTxOptions: pldapi.PublicTxOptions{}, // TODO: Consider propagation from paladin transaction input
			},
		},
	}

	if tx.InvokeTransaction != nil {
		log.L(ctx).Debug("Deploying by invoking a base ledger contract")

		data, err := tx.InvokeTransaction.FunctionABI.EncodeCallDataCtx(ctx, tx.InvokeTransaction.Inputs)
		if err != nil {
			return p.revertDeploy(ctx, tx, i18n.WrapError(ctx, err, msgs.MsgPrivateTxMgrEncodeCallDataFailed))
		}
		publicTXs[0].Data = tktypes.HexBytes(data)
		publicTXs[0].To = &tx.InvokeTransaction.To

	} else if tx.DeployTransaction != nil {
		//TODO
		return p.revertDeploy(ctx, tx, i18n.NewError(ctx, msgs.MsgPrivateTxManagerInternalError, "DeployTransaction not implemented"))
	} else {
		return p.revertDeploy(ctx, tx, i18n.NewError(ctx, msgs.MsgPrivateTxManagerInternalError, "Neither InvokeTransaction nor DeployTransaction set"))
	}

	pubBatch, err := publicTransactionEngine.PrepareSubmissionBatch(ctx, publicTXs)
	if err != nil {
		return p.revertDeploy(ctx, tx, i18n.WrapError(ctx, err, msgs.MsgPrivateTxManagerInternalError, "PrepareSubmissionBatch failed"))
	}

	// Must make sure from this point we return the nonces
	completed := false // and include whether we committed the DB transaction or not
	defer func() {
		pubBatch.Completed(ctx, completed)
	}()
	if len(pubBatch.Rejected()) > 0 {
		// We do not handle partial success - roll everything back
		return p.revertDeploy(ctx, tx, i18n.WrapError(ctx, pubBatch.Rejected()[0].RejectedError(), msgs.MsgPrivateTxManagerInternalError, "Submission batch rejected "))
	}

	//transactions are always dispatched as a sequence, even if only a sequence of one
	sequence := &syncpoints.PublicDispatch{
		PrivateTransactionDispatches: []*syncpoints.DispatchPersisted{
			{
				PrivateTransactionID: tx.ID.String(),
			},
		},
	}
	sequence.PublicTxBatch = pubBatch
	dispatchBatch := &syncpoints.DispatchBatch{
		PublicDispatches: []*syncpoints.PublicDispatch{
			sequence,
		},
	}

	// as this is a deploy we specify the null address
	err = p.syncPoints.PersistDeployDispatchBatch(ctx, dispatchBatch)
	if err != nil {
		log.L(ctx).Errorf("Error persisting batch: %s", err)
		return p.revertDeploy(ctx, tx, err)
	}

	completed = true

	p.publishToSubscribers(ctx, &components.TransactionDispatchedEvent{
		TransactionID:  tx.ID.String(),
		Nonce:          uint64(0), /*TODO*/
		SigningAddress: tx.Signer,
	})

	return nil

}

func (p *privateTxManager) GetTxStatus(ctx context.Context, domainAddress string, txID string) (status components.PrivateTxStatus, err error) {
	// this returns status that we happen to have in memory at the moment and might be useful for debugging

	p.sequencersLock.RLock()
	defer p.sequencersLock.RUnlock()
	targetSequencer := p.sequencers[domainAddress]
	if targetSequencer == nil {
		//TODO should be valid to query the status of a transaction that belongs to a domain instance that is not currently active
		errorMessage := fmt.Sprintf("Sequencer not found for domain address %s", domainAddress)
		return components.PrivateTxStatus{}, i18n.NewError(ctx, msgs.MsgPrivateTxManagerInternalError, errorMessage)
	} else {
		return targetSequencer.GetTxStatus(ctx, txID)
	}

}

func (p *privateTxManager) HandleNewEvent(ctx context.Context, event ptmgrtypes.PrivateTransactionEvent) {
	p.sequencersLock.RLock()
	defer p.sequencersLock.RUnlock()
	targetSequencer := p.sequencers[event.GetContractAddress()]
	if targetSequencer == nil { // this is an event that belongs to a contract that's not in flight, throw it away and rely on the engine to trigger the action again when the sequencer is wake up. (an enhanced version is to add weight on queueing an sequencer)
		log.L(ctx).Warnf("Ignored %T event for domain contract %s and transaction %s . If this happens a lot, check the sequencer idle timeout is set to a reasonable number", event, event.GetContractAddress(), event.GetTransactionID())
	} else {
		targetSequencer.HandleEvent(ctx, event)
	}
}

func (p *privateTxManager) handleEndorsementRequest(ctx context.Context, messagePayload []byte, replyTo string) {
	endorsementRequest := &pbEngine.EndorsementRequest{}
	err := proto.Unmarshal(messagePayload, endorsementRequest)
	if err != nil {
		log.L(ctx).Errorf("Failed to unmarshal endorsement request: %s", err)
		return
	}
	contractAddressString := endorsementRequest.ContractAddress
	contractAddress, err := tktypes.ParseEthAddress(contractAddressString)
	if err != nil {
		log.L(ctx).Errorf("Failed to parse contract address %s: %s", contractAddressString, err)
		return
	}

	endorsementGatherer, err := p.getEndorsementGathererForContract(ctx, *contractAddress)
	if err != nil {
		log.L(ctx).Errorf("Failed to get endorsement gatherer for contract address %s: %s", contractAddressString, err)
		return
	}

	//TODO the following is temporary code to unmarshal the fields of the endorsement request
	// what we really should be doing is importing the tkproto messages but need to figure out the build
	// magic to make that work

	transactionSpecificationAny := endorsementRequest.GetTransactionSpecification()
	transactionSpecification := &prototk.TransactionSpecification{}
	err = transactionSpecificationAny.UnmarshalTo(transactionSpecification)
	if err != nil {
		log.L(ctx).Errorf("Failed to unmarshal transaction specification: %s", err)
		return
	}

	attestationRequestAny := endorsementRequest.GetAttestationRequest()
	attestationRequest := &prototk.AttestationRequest{}
	err = attestationRequestAny.UnmarshalTo(attestationRequest)
	if err != nil {
		log.L(ctx).Errorf("Failed to unmarshal attestation request: %s", err)
		return
	}

	verifiersAny := endorsementRequest.GetVerifiers()
	verifiers := make([]*prototk.ResolvedVerifier, len(verifiersAny))
	for i, v := range verifiersAny {
		verifiers[i] = &prototk.ResolvedVerifier{}
		err = v.UnmarshalTo(verifiers[i])
		if err != nil {
			log.L(ctx).Errorf("Failed to unmarshal attestation request: %s", err)
			return
		}
	}

	signatures := make([]*prototk.AttestationResult, len(endorsementRequest.GetSignatures()))
	for i, s := range endorsementRequest.GetSignatures() {
		signatures[i] = &prototk.AttestationResult{}
		err = s.UnmarshalTo(signatures[i])
		if err != nil {
			log.L(ctx).Errorf("Failed to unmarshal attestation request: %s", err)
			return
		}
	}

	inputStates := make([]*prototk.EndorsableState, len(endorsementRequest.GetInputStates()))
	for i, s := range endorsementRequest.GetInputStates() {
		inputStates[i] = &prototk.EndorsableState{}
		err = s.UnmarshalTo(inputStates[i])
		if err != nil {
			log.L(ctx).Errorf("Failed to unmarshal attestation request: %s", err)
			return
		}
	}

	readStates := make([]*prototk.EndorsableState, len(endorsementRequest.GetReadStates()))
	for i, s := range endorsementRequest.GetReadStates() {
		readStates[i] = &prototk.EndorsableState{}
		err = s.UnmarshalTo(readStates[i])
		if err != nil {
			log.L(ctx).Errorf("Failed to unmarshal attestation request: %s", err)
			return
		}
	}

	outputStates := make([]*prototk.EndorsableState, len(endorsementRequest.GetOutputStates()))
	for i, s := range endorsementRequest.GetOutputStates() {
		outputStates[i] = &prototk.EndorsableState{}
		err = s.UnmarshalTo(outputStates[i])
		if err != nil {
			log.L(ctx).Errorf("Failed to unmarshal attestation request: %s", err)
			return
		}
	}

	infoStates := make([]*prototk.EndorsableState, len(endorsementRequest.GetInfoStates()))
	for i, s := range endorsementRequest.GetInfoStates() {
		infoStates[i] = &prototk.EndorsableState{}
		err = s.UnmarshalTo(infoStates[i])
		if err != nil {
			log.L(ctx).Errorf("Failed to unmarshal attestation request: %s", err)
			return
		}
	}

	endorsement, revertReason, err := endorsementGatherer.GatherEndorsement(ctx,
		transactionSpecification,
		verifiers,
		signatures,
		inputStates,
		readStates,
		outputStates,
		infoStates,
		endorsementRequest.GetParty(),
		attestationRequest)
	if err != nil {
		log.L(ctx).Errorf("Failed to gather endorsement: %s", err)
		return
	}

	endorsementAny, err := anypb.New(endorsement)
	if err != nil {
		log.L(ctx).Errorf("Failed marshal endorsement: %s", err)
		return
	}

	endorsementResponse := &pbEngine.EndorsementResponse{
		IdempotencyKey:         endorsementRequest.IdempotencyKey,
		ContractAddress:        contractAddressString,
		TransactionId:          endorsementRequest.TransactionId,
		Endorsement:            endorsementAny,
		RevertReason:           revertReason,
		Party:                  endorsementRequest.Party,
		AttestationRequestName: attestationRequest.Name,
	}
	endorsementResponseBytes, err := proto.Marshal(endorsementResponse)
	if err != nil {
		log.L(ctx).Errorf("Failed to marshal endorsement response: %s", err)
		return
	}

	err = p.components.TransportManager().Send(ctx, &components.TransportMessage{
		MessageType: "EndorsementResponse",
		ReplyTo:     p.nodeName,
		Payload:     endorsementResponseBytes,
		Node:        replyTo,
		Component:   components.PRIVATE_TX_MANAGER_DESTINATION,
	})
	if err != nil {
		log.L(ctx).Errorf("Failed to send endorsement response: %s", err)
		return
	}
}

func (p *privateTxManager) handleDelegationRequest(ctx context.Context, messagePayload []byte) {
	delegationRequest := &pbEngine.DelegationRequest{}
	err := proto.Unmarshal(messagePayload, delegationRequest)
	if err != nil {
		log.L(ctx).Errorf("Failed to unmarshal delegation request: %s", err)
		return
	}

	transaction := new(components.PrivateTransaction)
	err = json.Unmarshal(delegationRequest.PrivateTransaction, &transaction)

	//before persisting the transaction, we validate it and send a rejection message if it is invalid
	if err == nil {
		err = p.validateDelegatedTransaction(ctx, transaction)
	}
	if err != nil {
		log.L(ctx).Errorf("Failed to validate delegated transaction: %s", err)
		//TODO send a negative acknowledgement
		return
	}

	//TODO persist the delegated transaction and only continue once it has been persisted

	//TODO not quite figured out how to receive an assembled transaction because it will have been assembled
	// in the domain context of the sender.  In some cases, it will be using committed states so that will be ok.
	// for now, in the interest of simplicity, we just trash the PostAssembly and start again
	transaction.PostAssembly = nil
	err = p.handleDelegatedTransaction(ctx, transaction)
	if err != nil {
		log.L(ctx).Errorf("Failed to handle delegated transaction: %s", err)
		// do not send an ack and let the sender retry
		return
	}

	//TODO send an ack
}

func (p *privateTxManager) handleEndorsementResponse(ctx context.Context, messagePayload []byte) {

	endorsementResponse := &pbEngine.EndorsementResponse{}
	err := proto.Unmarshal(messagePayload, endorsementResponse)
	if err != nil {
		log.L(ctx).Errorf("Failed to unmarshal endorsementResponse: %s", err)
		return
	}
	contractAddressString := endorsementResponse.ContractAddress

	var revertReason *string
	if endorsementResponse.GetRevertReason() != "" {
		revertReason = confutil.P(endorsementResponse.GetRevertReason())
	}
	endorsement := &prototk.AttestationResult{}
	err = endorsementResponse.GetEndorsement().UnmarshalTo(endorsement)
	if err != nil {
		// TODO this is only temporary until we stop using anypb in EndorsementResponse
		log.L(ctx).Errorf("Wrong type received in EndorsementResponse")
		return
	}

	p.HandleNewEvent(ctx, &ptmgrtypes.TransactionEndorsedEvent{
		PrivateTransactionEventBase: ptmgrtypes.PrivateTransactionEventBase{
			TransactionID:   endorsementResponse.TransactionId,
			ContractAddress: contractAddressString,
		},
		RevertReason:           revertReason,
		Endorsement:            endorsement,
		Party:                  endorsementResponse.Party,
		AttestationRequestName: endorsementResponse.AttestationRequestName,
		IdempotencyKey:         endorsementResponse.IdempotencyKey,
	})

}

func (p *privateTxManager) sendAssembleError(ctx context.Context, node string, assembleRequestId string, contractAddress string, transactionID string, err error) {

	assembleError := &pbEngine.AssembleError{
		ContractAddress:   contractAddress,
		AssembleRequestId: assembleRequestId,
		TransactionId:     transactionID,
		ErrorMessage:      err.Error(),
	}
	assembleErrorBytes, err := proto.Marshal(assembleError)
	if err != nil {
		log.L(ctx).Errorf("Failed to marshal assemble error: %s", err)
		return
	}

	log.L(ctx).Infof("Sending Assemble Error: ContractAddress: %s, TransactionId: %s, AssembleRequestId %s, Error: %s", contractAddress, transactionID, assembleRequestId, assembleError.ErrorMessage)

	err = p.components.TransportManager().Send(ctx, &components.TransportMessage{
		MessageType: "AssembleError",
		ReplyTo:     p.nodeName,
		Payload:     assembleErrorBytes,
		Node:        node,
		Component:   components.PRIVATE_TX_MANAGER_DESTINATION,
	})
	if err != nil {
		log.L(ctx).Errorf("Failed to send  assemble error: %s", err)
		return
	}
}

func (p *privateTxManager) handleAssembleRequest(ctx context.Context, messagePayload []byte, replyTo string) {

	assembleRequest := &pbEngine.AssembleRequest{}
	err := proto.Unmarshal(messagePayload, assembleRequest)
	if err != nil {
		log.L(ctx).Errorf("Failed to unmarshal assembleRequest: %s", err)
		return
	}

	transactionIDString := assembleRequest.TransactionId
	transactionID, err := uuid.Parse(transactionIDString)
	if err != nil {
		log.L(ctx).Errorf("Failed to parse transaction ID: %s", err)
		return
	}

	contractAddressString := assembleRequest.ContractAddress
	contractAddress, err := tktypes.ParseEthAddress(contractAddressString)
	if err != nil {
		log.L(ctx).Errorf("Failed to parse contract address: %s", err)
		return
	}

	// now we have enough info from the request, at least to send an error if we can't proceed
	// but until this point any errors result in a silent failure and we assume the coordinator will eventually timeout
	// and retry the request

	transactionInputs := &components.TransactionInputs{}
	err = json.Unmarshal(assembleRequest.TransactionInputs, transactionInputs)
	if err != nil {
		log.L(ctx).Errorf("Failed to unmarshal transaction inputs: %s", err)
		p.sendAssembleError(ctx, replyTo, assembleRequest.AssembleRequestId, assembleRequest.ContractAddress, assembleRequest.TransactionId, err)
		return
	}

	preAssembly := &components.TransactionPreAssembly{}
	err = json.Unmarshal(assembleRequest.PreAssembly, preAssembly)
	if err != nil {
		log.L(ctx).Errorf("Failed to unmarshal preAssembly: %s", err)
		p.sendAssembleError(ctx, replyTo, assembleRequest.AssembleRequestId, assembleRequest.ContractAddress, assembleRequest.TransactionId, err)
		return
	}

	sequencer, err := p.getSequencerForContract(ctx, *contractAddress, nil) // this is just to make sure the sequencer is running
	if err != nil {
		log.L(ctx).Errorf("Failed to get sequencer for contract address %s: %s", contractAddressString, err)
		p.sendAssembleError(ctx, replyTo, assembleRequest.AssembleRequestId, assembleRequest.ContractAddress, assembleRequest.TransactionId, err)
		return
	}

	postAssembly, err := sequencer.assembleForCoordinator(ctx, transactionID, transactionInputs, preAssembly, assembleRequest.StateLocks, assembleRequest.BlockHeight)
	if err != nil {
		log.L(ctx).Errorf("Failed to assemble for coordinator: %s", err)
		p.sendAssembleError(ctx, replyTo, assembleRequest.AssembleRequestId, assembleRequest.ContractAddress, assembleRequest.TransactionId, err)
		return
	}

	postAssemblyBytes, err := json.Marshal(postAssembly)
	if err != nil {
		log.L(ctx).Errorf("Failed to marshal post assembly: %s", err)
		p.sendAssembleError(ctx, replyTo, assembleRequest.AssembleRequestId, assembleRequest.ContractAddress, assembleRequest.TransactionId, err)
		return
	}

	//Send success assemble response.  This is a best can do effort, and no attempt to make the response delivery reliable
	// in worst case scenario, the coordinator will time out and retry the request

	assembleResponse := &pbEngine.AssembleResponse{
		ContractAddress:   contractAddressString,
		AssembleRequestId: assembleRequest.AssembleRequestId,
		TransactionId:     transactionIDString,
		PostAssembly:      postAssemblyBytes,
	}
	assembleResponseBytes, err := proto.Marshal(assembleResponse)
	if err != nil {
		log.L(ctx).Errorf("Failed to marshal assemble response: %s", err)
		return
	}

	err = p.components.TransportManager().Send(ctx, &components.TransportMessage{
		MessageType: "AssembleResponse",
		ReplyTo:     p.nodeName,
		Payload:     assembleResponseBytes,
		Node:        replyTo,
		Component:   components.PRIVATE_TX_MANAGER_DESTINATION,
	})
	if err != nil {
		log.L(ctx).Errorf("Failed to send assemble response: %s", err)
		//Try to send an error to at least free up the coordinator but it is very possible the error fails to send for the same reason
		// and we will need to rely on timeout and retry on the coordinator side
		p.sendAssembleError(ctx, replyTo, assembleRequest.AssembleRequestId, assembleRequest.ContractAddress, assembleRequest.TransactionId, err)
		return
	}

	log.L(ctx).Debug("handleAssembleRequest sent assemble response")

}

func (p *privateTxManager) handleAssembleResponse(ctx context.Context, messagePayload []byte) {
	log.L(ctx).Debug("handleAssembleResponse")
	assembleResponse := &pbEngine.AssembleResponse{}
	err := proto.Unmarshal(messagePayload, assembleResponse)
	if err != nil {
		log.L(ctx).Errorf("Failed to unmarshal assembleResponse: %s", err)
		return
	}
	contractAddressString := assembleResponse.ContractAddress
	transactionIDString := assembleResponse.TransactionId

	postAssemblyJSON := assembleResponse.PostAssembly
	postAssembly := &components.TransactionPostAssembly{}
	err = json.Unmarshal(postAssemblyJSON, postAssembly)
	if err != nil {
		log.L(ctx).Errorf("Failed to unmarshal postAssembly: %s", err)
		//we at least know the transaction ID and contract address so we can communicate
		// this as a failed assemble to let the coordinator know to stop waiting
		p.HandleNewEvent(ctx, &ptmgrtypes.TransactionAssembleFailedEvent{
			PrivateTransactionEventBase: ptmgrtypes.PrivateTransactionEventBase{
				TransactionID:   transactionIDString,
				ContractAddress: contractAddressString,
			},
			Error:             err.Error(),
			AssembleRequestID: assembleResponse.AssembleRequestId,
		})
		return
	}

	p.HandleNewEvent(ctx, &ptmgrtypes.TransactionAssembledEvent{
		PrivateTransactionEventBase: ptmgrtypes.PrivateTransactionEventBase{
			TransactionID:   transactionIDString,
			ContractAddress: contractAddressString,
		},
		PostAssembly:      postAssembly,
		AssembleRequestID: assembleResponse.AssembleRequestId,
	})
}

func (p *privateTxManager) handleAssembleError(ctx context.Context, messagePayload []byte) {
	assembleError := &pbEngine.AssembleError{}
	err := proto.Unmarshal(messagePayload, assembleError)
	if err != nil {
		log.L(ctx).Errorf("Failed to unmarshal assembleError: %s", err)
		return
	}
	contractAddressString := assembleError.ContractAddress
	transactionIDString := assembleError.TransactionId

	log.L(ctx).Infof("Received Assemble Error: ContractAddress: %s, TransactionId: %s, AssembleRequestId %s, Error: %s", contractAddressString, transactionIDString, assembleError.AssembleRequestId, assembleError.ErrorMessage)

	p.HandleNewEvent(ctx, &ptmgrtypes.TransactionAssembleFailedEvent{
		PrivateTransactionEventBase: ptmgrtypes.PrivateTransactionEventBase{
			TransactionID:   transactionIDString,
			ContractAddress: contractAddressString,
		},
		AssembleRequestID: assembleError.AssembleRequestId,
		Error:             assembleError.ErrorMessage,
	})
}

// For now, this is here to help with testing but it seems like it could be useful thing to have
// in the future if we want to have an eventing interface but at such time we would need to put more effort
// into the reliability of the event delivery or maybe there is only a consumer of the event and it is responsible
// for managing multiple subscribers and durability etc...
func (p *privateTxManager) Subscribe(ctx context.Context, subscriber components.PrivateTxEventSubscriber) {
	p.subscribersLock.Lock()
	defer p.subscribersLock.Unlock()
	//TODO implement this
	p.subscribers = append(p.subscribers, subscriber)
}

func (p *privateTxManager) publishToSubscribers(ctx context.Context, event components.PrivateTxEvent) {
	log.L(ctx).Debugf("Publishing event to subscribers")
	p.subscribersLock.Lock()
	defer p.subscribersLock.Unlock()
	for _, subscriber := range p.subscribers {
		subscriber(event)
	}
}

func (p *privateTxManager) NotifyFailedPublicTx(ctx context.Context, dbTX *gorm.DB, failures []*components.PublicTxMatch) error {
	// TODO: We have processing we need to do here to resubmit
	// For now, we directly raise a failure receipt for them back with the main transaction manager
	privateFailureReceipts := make([]*components.ReceiptInput, len(failures))
	for i, tx := range failures {
		privateFailureReceipts[i] = &components.ReceiptInput{
			ReceiptType:   components.RT_FailedOnChainWithRevertData,
			TransactionID: tx.TransactionID,
			OnChain: tktypes.OnChainLocation{
				Type:             tktypes.OnChainTransaction,
				TransactionHash:  tx.Hash,
				BlockNumber:      tx.BlockNumber,
				TransactionIndex: tx.BlockNumber,
			},
			RevertData: tx.RevertReason,
		}
	}
	return p.components.TxManager().FinalizeTransactions(ctx, dbTX, privateFailureReceipts)
}

// We get called post-commit by the indexer in the domain when transaction confirmations have been recorded,
// at which point it is important for us to remove transactions from our Domain Context in-memory buffer.
// This might also unblock significant extra processing for more transactions.
func (p *privateTxManager) PrivateTransactionConfirmed(ctx context.Context, receipt *components.TxCompletion) {
	log.L(ctx).Infof("private TX manager notified of transaction confirmation %s deploy=%t",
		receipt.TransactionID, receipt.PSC == nil)
	if receipt.PSC != nil {
		seq, err := p.getSequencerForContract(ctx, receipt.PSC.Address(), receipt.PSC)
		if err != nil {
			log.L(ctx).Errorf("failed to obtain sequence to process receipts on contract %s: %s", receipt.PSC.Address(), err)
			return
		}
		seq.publisher.PublishTransactionConfirmedEvent(ctx, receipt.TransactionID.String())
	}
}

<<<<<<< HEAD
func (p *privateTxManager) handleStateProducedEvent(ctx context.Context, messagePayload []byte, replyToDestination string) {

	//in the meantime, we share with the sequencer in memory in case that state is needed to assemble in flight transactions
	stateProducedEvent := &pbEngine.StateProducedEvent{}
	err := proto.Unmarshal(messagePayload, stateProducedEvent)
	if err != nil {
		log.L(ctx).Errorf("Failed to unmarshal StateProducedEvent: %s", err)
		return
	}

	//State distributer deals with the reliable delivery e.g. sending acks etc
	go p.stateDistributer.HandleStateProducedEvent(ctx, stateProducedEvent, replyToDestination)

	contractAddressString := stateProducedEvent.ContractAddress
	contractAddress := tktypes.MustEthAddress(contractAddressString)

	sequencer, err := p.getSequencerForContract(ctx, *contractAddress, nil)
	if err != nil {
		log.L(ctx).Errorf("Failed to get sequencer for contract address %s: %s", contractAddress, err)
		return
	}
	sequencer.HandleStateProducedEvent(ctx, stateProducedEvent)

=======
func (p *privateTxManager) CallPrivateSmartContract(ctx context.Context, call *components.TransactionInputs) (*abi.ComponentValue, error) {

	psc, err := p.components.DomainManager().GetSmartContractByAddress(ctx, call.To)
	if err != nil {
		return nil, err
	}

	domainName := psc.Domain().Name()
	if call.Domain != "" && domainName != call.Domain {
		return nil, i18n.NewError(ctx, msgs.MsgPrivateTxMgrDomainMismatch, call.Domain, domainName, psc.Address())
	}
	call.Domain = domainName

	// Initialize the call, returning at list of required verifiers
	requiredVerifiers, err := psc.InitCall(ctx, call)
	if err != nil {
		return nil, err
	}

	// Do the verification in-line and synchronously for call (there is caching in the identity resolver)
	identityResolver := p.components.IdentityResolver()
	verifiers := make([]*prototk.ResolvedVerifier, len(requiredVerifiers))
	for i, r := range requiredVerifiers {
		verifier, err := identityResolver.ResolveVerifier(ctx, r.Lookup, r.Algorithm, r.VerifierType)
		if err != nil {
			return nil, err
		}
		verifiers[i] = &prototk.ResolvedVerifier{
			Lookup:       r.Lookup,
			Algorithm:    r.Algorithm,
			VerifierType: r.VerifierType,
			Verifier:     verifier,
		}
	}

	// Create a throwaway domain context for this call
	dCtx := p.components.StateManager().NewDomainContext(ctx, psc.Domain(), psc.Address())
	defer dCtx.Close()

	// Do the actual call
	return psc.ExecCall(dCtx, p.components.Persistence().DB(), call, verifiers)
>>>>>>> d50ea276
}<|MERGE_RESOLUTION|>--- conflicted
+++ resolved
@@ -159,9 +159,10 @@
 				return nil, err
 			}
 
-<<<<<<< HEAD
 			newSequencer, err := NewSequencer(
-				p.ctx, p.nodeName,
+				p.ctx,
+				p,
+				p.nodeName,
 				contractAddr,
 				&p.config.Sequencer,
 				p.components,
@@ -181,25 +182,6 @@
 			}
 			p.sequencers[contractAddr.String()] = newSequencer
 
-=======
-			p.sequencers[contractAddr.String()] =
-				NewSequencer(
-					p.ctx,
-					p,
-					p.nodeName,
-					contractAddr,
-					&p.config.Sequencer,
-					p.components,
-					domainAPI,
-					endorsementGatherer,
-					publisher,
-					p.syncPoints,
-					p.components.IdentityResolver(),
-					p.stateDistributer,
-					transportWriter,
-					confutil.DurationMin(p.config.RequestTimeout, 0, *pldconf.PrivateTxManagerDefaults.RequestTimeout),
-				)
->>>>>>> d50ea276
 			sequencerDone, err := p.sequencers[contractAddr.String()].Start(ctx)
 			if err != nil {
 				log.L(ctx).Errorf("Failed to start sequencer for contract %s: %s", contractAddr.String(), err)
@@ -1026,7 +1008,6 @@
 	}
 }
 
-<<<<<<< HEAD
 func (p *privateTxManager) handleStateProducedEvent(ctx context.Context, messagePayload []byte, replyToDestination string) {
 
 	//in the meantime, we share with the sequencer in memory in case that state is needed to assemble in flight transactions
@@ -1050,7 +1031,8 @@
 	}
 	sequencer.HandleStateProducedEvent(ctx, stateProducedEvent)
 
-=======
+}
+
 func (p *privateTxManager) CallPrivateSmartContract(ctx context.Context, call *components.TransactionInputs) (*abi.ComponentValue, error) {
 
 	psc, err := p.components.DomainManager().GetSmartContractByAddress(ctx, call.To)
@@ -1092,5 +1074,4 @@
 
 	// Do the actual call
 	return psc.ExecCall(dCtx, p.components.Persistence().DB(), call, verifiers)
->>>>>>> d50ea276
 }