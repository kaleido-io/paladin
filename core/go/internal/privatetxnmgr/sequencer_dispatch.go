--- conflicted
+++ resolved
@@ -190,11 +190,7 @@
 		dispatchBatch.PublicDispatches = append(dispatchBatch.PublicDispatches, sequence)
 	}
 
-<<<<<<< HEAD
-	err := s.syncPoints.PersistDispatchBatch(s.coordinatorDomainContext, s.contractAddress, dispatchBatch, stateDistributions, preparedTxnDistributions)
-=======
-	// TODO: per notes in endorsementGatherer determine if that's the right place to hold the domain context
-	dCtx := s.endorsementGatherer.DomainContext()
+	dCtx := s.coordinatorDomainContext
 
 	// Determine if there are any local nullifiers that need to be built and put into the domain context
 	// before we persist the dispatch batch
@@ -206,8 +202,7 @@
 		return err
 	}
 
-	err = s.syncPoints.PersistDispatchBatch(s.endorsementGatherer.DomainContext(), s.contractAddress, dispatchBatch, stateDistributions, preparedTxnDistributions)
->>>>>>> 97759456
+	err = s.syncPoints.PersistDispatchBatch(dCtx, s.contractAddress, dispatchBatch, stateDistributions, preparedTxnDistributions)
 	if err != nil {
 		log.L(ctx).Errorf("Error persisting batch: %s", err)
 		return err
