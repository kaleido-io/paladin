--- conflicted
+++ resolved
@@ -39,28 +39,12 @@
 )
 
 type sequencerDepencyMocks struct {
-<<<<<<< HEAD
-	allComponents       *componentmocks.AllComponents
-	privateTxManager    *componentmocks.PrivateTxManager
-	domainSmartContract *componentmocks.DomainSmartContract
-	domainContext       *componentmocks.DomainContext
-	domainMgr           *componentmocks.DomainManager
-	domain              *componentmocks.Domain
-	transportManager    *componentmocks.TransportManager
-	stateStore          *componentmocks.StateManager
-	keyManager          *componentmocks.KeyManager
-	endorsementGatherer *privatetxnmgrmocks.EndorsementGatherer
-	publisher           *privatetxnmgrmocks.Publisher
-	identityResolver    *componentmocks.IdentityResolver
-	stateDistributer    *statedistributionmocks.StateDistributer
-	txManager           *componentmocks.TXManager
-	transportWriter     *privatetxnmgrmocks.TransportWriter
-=======
 	allComponents                  *componentmocks.AllComponents
 	privateTxManager               *componentmocks.PrivateTxManager
 	domainSmartContract            *componentmocks.DomainSmartContract
 	domainContext                  *componentmocks.DomainContext
 	domainMgr                      *componentmocks.DomainManager
+	domain                         *componentmocks.Domain
 	transportManager               *componentmocks.TransportManager
 	stateStore                     *componentmocks.StateManager
 	keyManager                     *componentmocks.KeyManager
@@ -71,7 +55,6 @@
 	preparedTransactionDistributer *preparedtxdistributionmocks.PreparedTransactionDistributer
 	txManager                      *componentmocks.TXManager
 	transportWriter                *privatetxnmgrmocks.TransportWriter
->>>>>>> 0cbb2975
 }
 
 func newSequencerForTesting(t *testing.T, ctx context.Context, domainAddress *tktypes.EthAddress) (*Sequencer, *sequencerDepencyMocks, func()) {
@@ -80,28 +63,12 @@
 	}
 
 	mocks := &sequencerDepencyMocks{
-<<<<<<< HEAD
-		allComponents:       componentmocks.NewAllComponents(t),
-		privateTxManager:    componentmocks.NewPrivateTxManager(t),
-		domainSmartContract: componentmocks.NewDomainSmartContract(t),
-		domainContext:       componentmocks.NewDomainContext(t),
-		domainMgr:           componentmocks.NewDomainManager(t),
-		domain:              componentmocks.NewDomain(t),
-		transportManager:    componentmocks.NewTransportManager(t),
-		stateStore:          componentmocks.NewStateManager(t),
-		keyManager:          componentmocks.NewKeyManager(t),
-		endorsementGatherer: privatetxnmgrmocks.NewEndorsementGatherer(t),
-		publisher:           privatetxnmgrmocks.NewPublisher(t),
-		identityResolver:    componentmocks.NewIdentityResolver(t),
-		stateDistributer:    statedistributionmocks.NewStateDistributer(t),
-		txManager:           componentmocks.NewTXManager(t),
-		transportWriter:     privatetxnmgrmocks.NewTransportWriter(t),
-=======
 		allComponents:                  componentmocks.NewAllComponents(t),
 		privateTxManager:               componentmocks.NewPrivateTxManager(t),
 		domainSmartContract:            componentmocks.NewDomainSmartContract(t),
 		domainContext:                  componentmocks.NewDomainContext(t),
 		domainMgr:                      componentmocks.NewDomainManager(t),
+		domain:                         componentmocks.NewDomain(t),
 		transportManager:               componentmocks.NewTransportManager(t),
 		stateStore:                     componentmocks.NewStateManager(t),
 		keyManager:                     componentmocks.NewKeyManager(t),
@@ -112,7 +79,6 @@
 		preparedTransactionDistributer: preparedtxdistributionmocks.NewPreparedTransactionDistributer(t),
 		txManager:                      componentmocks.NewTXManager(t),
 		transportWriter:                privatetxnmgrmocks.NewTransportWriter(t),
->>>>>>> 0cbb2975
 	}
 	mocks.allComponents.On("StateManager").Return(mocks.stateStore).Maybe()
 	mocks.allComponents.On("DomainManager").Return(mocks.domainMgr).Maybe()
@@ -134,12 +100,8 @@
 	//mocks.domain.On("Configuration").Return(&prototk.DomainConfig{}).Maybe()
 
 	syncPoints := syncpoints.NewSyncPoints(ctx, &pldconf.FlushWriterConfig{}, p, mocks.txManager)
-<<<<<<< HEAD
-	o, err := NewSequencer(ctx, mocks.privateTxManager, tktypes.RandHex(16), *domainAddress, &pldconf.PrivateTxManagerSequencerConfig{}, mocks.allComponents, mocks.domainSmartContract, mocks.endorsementGatherer, mocks.publisher, syncPoints, mocks.identityResolver, mocks.stateDistributer, mocks.transportWriter, 30*time.Second, 0)
+	o, err := NewSequencer(ctx, mocks.privateTxManager, tktypes.RandHex(16), *domainAddress, &pldconf.PrivateTxManagerSequencerConfig{}, mocks.allComponents, mocks.domainSmartContract, mocks.endorsementGatherer, mocks.publisher, syncPoints, mocks.identityResolver, mocks.stateDistributer, mocks.preparedTransactionDistributer, mocks.transportWriter, 30*time.Second, 0)
 	require.NoError(t, err)
-=======
-	o := NewSequencer(ctx, mocks.privateTxManager, tktypes.RandHex(16), *domainAddress, &pldconf.PrivateTxManagerSequencerConfig{}, mocks.allComponents, mocks.domainSmartContract, mocks.endorsementGatherer, mocks.publisher, syncPoints, mocks.identityResolver, mocks.stateDistributer, mocks.preparedTransactionDistributer, mocks.transportWriter, 30*time.Second)
->>>>>>> 0cbb2975
 	ocDone, err := o.Start(ctx)
 	require.NoError(t, err)
 
