// Copyright © 2024 Kaleido, Inc.
//
// SPDX-License-Identifier: Apache-2.0
//
// Licensed under the Apache License, Version 2.0 (the "License");
// you may not use this file except in compliance with the License.
// You may obtain a copy of the License at
//
//     http://www.apache.org/licenses/LICENSE-2.0
//
// Unless required by applicable law or agreed to in writing, software
// distributed under the License is distributed on an "AS IS" BASIS,
// WITHOUT WARRANTIES OR CONDITIONS OF ANY KIND, either express or implied.
// See the License for the specific language governing permissions and
// limitations under the License.

package statestore

import (
	"context"
	"encoding/json"
	"fmt"
	"testing"
	"time"

	"github.com/google/uuid"
	"github.com/hyperledger/firefly-signer/pkg/abi"
	"github.com/hyperledger/firefly-signer/pkg/ethtypes"
	"github.com/kaleido-io/paladin/core/internal/filters"
	"github.com/kaleido-io/paladin/toolkit/pkg/query"
	"github.com/kaleido-io/paladin/toolkit/pkg/tktypes"
	"github.com/stretchr/testify/assert"
	"github.com/stretchr/testify/require"
)

const fakeCoinABI = `{
	"type": "tuple",
	"internalType": "struct FakeCoin",
	"components": [
		{
			"name": "salt",
			"type": "bytes32"
		},
		{
			"name": "owner",
			"type": "address",
			"indexed": true
		},
		{
			"name": "amount",
			"type": "uint256",
			"indexed": true
		}
	]
}`

type FakeCoin struct {
	Amount ethtypes.HexInteger       `json:"amount"`
	Salt   ethtypes.HexBytes0xPrefix `json:"salt"`
}

func parseFakeCoin(t *testing.T, s *State) *FakeCoin {
	var c FakeCoin
	err := json.Unmarshal(s.Data, &c)
	require.NoError(t, err)
	return &c
}

func TestStateFlushAsync(t *testing.T) {

	_, ss, done := newDBTestStateStore(t)
	defer done()

	contractAddress := tktypes.RandAddress()
	flushed := make(chan bool)
	err := ss.RunInDomainContext("domain1", *contractAddress, func(ctx context.Context, dsi DomainStateInterface) error {
		return dsi.Flush(func(ctx context.Context, dsi DomainStateInterface) error {
			flushed <- true
			return nil
		})
	})
	require.NoError(t, err)

	select {
	case <-flushed:
	case <-time.After(5 * time.Second):
		assert.Fail(t, "timed out")
	}

}

func TestUpsertSchemaEmptyList(t *testing.T) {

	_, ss, done := newDBTestStateStore(t)
	defer done()

	schemas, err := ss.EnsureABISchemas(context.Background(), "domain1", []*abi.Parameter{})
	require.NoError(t, err)
	require.Len(t, schemas, 0)

}

func TestUpsertSchemaAndStates(t *testing.T) {

	_, ss, done := newDBTestStateStore(t)
	defer done()

	schemas, err := ss.EnsureABISchemas(context.Background(), "domain1", []*abi.Parameter{testABIParam(t, fakeCoinABI)})
	require.NoError(t, err)
	require.Len(t, schemas, 1)
	schemaID := schemas[0].IDString()
<<<<<<< HEAD
	fakeHash1 := tktypes.HexBytes(tktypes.RandBytes(32))
	fakeHash2 := tktypes.HexBytes(tktypes.RandBytes(32))
=======
	fakeHash := tktypes.HexBytes(tktypes.RandBytes(32))
>>>>>>> 133c6649

	contractAddress := tktypes.RandAddress()
	err = ss.RunInDomainContext("domain1", *contractAddress, func(ctx context.Context, dsi DomainStateInterface) error {
		states, err := dsi.UpsertStates(nil, []*StateUpsert{
			{
				SchemaID: schemaID,
				Data:     tktypes.RawJSON(fmt.Sprintf(`{"amount": 100, "owner": "0x1eDfD974fE6828dE81a1a762df680111870B7cDD", "salt": "%s"}`, tktypes.RandHex(32))),
			},
			{
<<<<<<< HEAD
				SchemaID:  schemaID,
				Data:      tktypes.RawJSON(fmt.Sprintf(`{"amount": 100, "owner": "0x1eDfD974fE6828dE81a1a762df680111870B7cDD", "salt": "%s"}`, tktypes.RandHex(32))),
				ConfirmID: fakeHash1,
				SpendID:   fakeHash2,
=======
				ID:       fakeHash,
				SchemaID: schemaID,
				Data:     tktypes.RawJSON(fmt.Sprintf(`{"amount": 100, "owner": "0x1eDfD974fE6828dE81a1a762df680111870B7cDD", "salt": "%s"}`, tktypes.RandHex(32))),
>>>>>>> 133c6649
			},
		})
		require.NoError(t, err)
		require.Len(t, states, 2)
<<<<<<< HEAD
		assert.Equal(t, tktypes.HexBytes(states[0].ID[:]), states[0].ConfirmID)
		assert.Equal(t, tktypes.HexBytes(states[0].ID[:]), states[0].SpendID)
		assert.Equal(t, fakeHash1, states[1].ConfirmID)
		assert.Equal(t, fakeHash2, states[1].SpendID)
=======
		assert.NotEmpty(t, states[0].ID)
		assert.Equal(t, fakeHash, states[1].ID)
>>>>>>> 133c6649
		return nil
	})
	require.NoError(t, err)

}

func TestStateContextMintSpendMint(t *testing.T) {

	_, ss, done := newDBTestStateStore(t)
	defer done()

	transactionID := uuid.New()
	var schemaID string

	// Pop in our widget ABI
	schemas, err := ss.EnsureABISchemas(context.Background(), "domain1", []*abi.Parameter{testABIParam(t, fakeCoinABI)})
	require.NoError(t, err)
	assert.Len(t, schemas, 1)
	schemaID = schemas[0].IDString()

	contractAddress := tktypes.RandAddress()
	err = ss.RunInDomainContextFlush("domain1", *contractAddress, func(ctx context.Context, dsi DomainStateInterface) error {

		// Store some states
		tx1states, err := dsi.UpsertStates(&transactionID, []*StateUpsert{
			{SchemaID: schemaID, Data: tktypes.RawJSON(fmt.Sprintf(`{"amount": 100, "owner": "0xf7b1c69F5690993F2C8ecE56cc89D42b1e737180", "salt": "%s"}`, tktypes.RandHex(32))), Creating: true},
			{SchemaID: schemaID, Data: tktypes.RawJSON(fmt.Sprintf(`{"amount": 10,  "owner": "0xf7b1c69F5690993F2C8ecE56cc89D42b1e737180", "salt": "%s"}`, tktypes.RandHex(32))), Creating: true},
			{SchemaID: schemaID, Data: tktypes.RawJSON(fmt.Sprintf(`{"amount": 75,  "owner": "0xf7b1c69F5690993F2C8ecE56cc89D42b1e737180", "salt": "%s"}`, tktypes.RandHex(32))), Creating: true},
		})
		require.NoError(t, err)
		assert.Len(t, tx1states, 3)

		// Mark an in-memory read - doesn't affect it's availability, but will be locked to that transaction
		err = dsi.MarkStatesRead(transactionID, []string{tx1states[0].ID.String()})
		require.NoError(t, err)

		// We can't arbitrarily move it to another transaction (would need to reset the first transaction)
		err = dsi.MarkStatesRead(uuid.New(), []string{tx1states[0].ID.String()})
		assert.Regexp(t, "PD010118", err)
		err = dsi.MarkStatesSpending(uuid.New(), []string{tx1states[0].ID.String()})
		assert.Regexp(t, "PD010118", err)

		// Query the states, and notice we find the ones that are still in the process of creating
		// even though they've not yet been written to the DB
		states, err := dsi.FindAvailableStates(schemaID, toQuery(t, `{
			"sort": [ "amount" ]
		}`))
		require.NoError(t, err)
		assert.Len(t, states, 3)

		// The values should be sorted according to the requested order
		assert.Equal(t, int64(10), parseFakeCoin(t, states[0]).Amount.Int64())
		assert.Equal(t, int64(75), parseFakeCoin(t, states[1]).Amount.Int64())
		assert.Equal(t, int64(100), parseFakeCoin(t, states[2]).Amount.Int64())
		assert.True(t, states[0].Locked.Creating)                    // should be marked creating
		assert.Equal(t, transactionID, states[0].Locked.Transaction) // for the transaction we specified

		// Simulate a transaction where we spend two states, and create 2 new ones
		err = dsi.MarkStatesSpending(transactionID, []string{
			states[0].ID.String(), // 10 +
			states[1].ID.String(), // 75
		})
		require.NoError(t, err)

		// Do a quick check on upsert semantics with un-flushed updates, to make sure the unflushed list doesn't dup
		tx2Salts := []string{tktypes.RandHex(32), tktypes.RandHex(32)}
		for dup := 0; dup < 2; dup++ {
			tx2states, err := dsi.UpsertStates(&transactionID, []*StateUpsert{
				{SchemaID: schemaID, Data: tktypes.RawJSON(fmt.Sprintf(`{"amount": 35, "owner": "0xf7b1c69F5690993F2C8ecE56cc89D42b1e737180", "salt": "%s"}`, tx2Salts[0])), Creating: true},
				{SchemaID: schemaID, Data: tktypes.RawJSON(fmt.Sprintf(`{"amount": 50, "owner": "0x615dD09124271D8008225054d85Ffe720E7a447A", "salt": "%s"}`, tx2Salts[1])), Creating: true},
			})
			require.NoError(t, err)
			assert.Len(t, tx2states, 2)
			assert.Equal(t, len(dsi.(*domainContext).unFlushed.states), 5)
			assert.Equal(t, len(dsi.(*domainContext).unFlushed.stateLocks), 5)
		}

		// Query the states on the first address
		states, err = dsi.FindAvailableStates(schemaID, toQuery(t, `{
			"sort": [ "-amount" ],
			"eq": [{"field": "owner", "value": "0xf7b1c69F5690993F2C8ecE56cc89D42b1e737180"}]
		}`))
		require.NoError(t, err)
		assert.Len(t, states, 2)
		assert.Equal(t, int64(100), parseFakeCoin(t, states[0]).Amount.Int64())
		assert.Equal(t, int64(35), parseFakeCoin(t, states[1]).Amount.Int64())

		// Query the states on the other address
		states, err = dsi.FindAvailableStates(schemaID, toQuery(t, `{
					"sort": [ "-amount" ],
					"eq": [{"field": "owner", "value": "0x615dD09124271D8008225054d85Ffe720E7a447A"}]
				}`))
		require.NoError(t, err)
		assert.Len(t, states, 1)
		assert.Equal(t, int64(50), parseFakeCoin(t, states[0]).Amount.Int64())

		// Flush the states to the database
		return nil
	})
	require.NoError(t, err)

	err = ss.RunInDomainContextFlush("domain1", *contractAddress, func(ctx context.Context, dsi DomainStateInterface) error {
		// Check the DB persisted state is what we expect
		states, err := dsi.FindAvailableStates(schemaID, toQuery(t, `{
			"sort": [ "owner", "amount" ]
		}`))
		require.NoError(t, err)
		assert.Len(t, states, 3)
		assert.Equal(t, int64(50), parseFakeCoin(t, states[0]).Amount.Int64())
		assert.Equal(t, int64(35), parseFakeCoin(t, states[1]).Amount.Int64())
		assert.Equal(t, int64(100), parseFakeCoin(t, states[2]).Amount.Int64())

		// Mark a persisted one read - doesn't affect it's availability, but will be locked to that transaction
		err = dsi.MarkStatesRead(transactionID, []string{
			states[1].ID.String(),
		})
		require.NoError(t, err)

		// Write another transaction that splits a coin to two
		err = dsi.MarkStatesSpending(transactionID, []string{
			states[0].ID.String(), // 50
		})
		require.NoError(t, err)
		tx3states, err := dsi.UpsertStates(&transactionID, []*StateUpsert{
			{SchemaID: schemaID, Data: tktypes.RawJSON(fmt.Sprintf(`{"amount": 20, "owner": "0x615dD09124271D8008225054d85Ffe720E7a447A", "salt": "%s"}`, tktypes.RandHex(32))), Creating: true},
			{SchemaID: schemaID, Data: tktypes.RawJSON(fmt.Sprintf(`{"amount": 30, "owner": "0x615dD09124271D8008225054d85Ffe720E7a447A", "salt": "%s"}`, tktypes.RandHex(32))), Creating: true},
		})
		require.NoError(t, err)
		assert.Len(t, tx3states, 2)

		// Now check that we merge the DB and in-memory state
		states, err = dsi.FindAvailableStates(schemaID, toQuery(t, `{
			"sort": [ "owner", "amount" ]
		}`))
		require.NoError(t, err)
		assert.Len(t, states, 4)
		assert.Equal(t, int64(20), parseFakeCoin(t, states[0]).Amount.Int64())
		assert.Equal(t, int64(30), parseFakeCoin(t, states[1]).Amount.Int64())
		assert.Equal(t, int64(35), parseFakeCoin(t, states[2]).Amount.Int64())
		assert.Equal(t, int64(100), parseFakeCoin(t, states[3]).Amount.Int64())

		// Check the limit works too across this
		states, err = dsi.FindAvailableStates(schemaID, toQuery(t, `{
			"limit": 1,
			"sort": [ "owner", "amount" ]
		}`))
		require.NoError(t, err)
		assert.Len(t, states, 1)
		assert.Equal(t, int64(20), parseFakeCoin(t, states[0]).Amount.Int64())

		// Mark a state confirmed
		confirmState := states[0].ID.String() // 20
		err = dsi.MarkStatesConfirmed(transactionID, []string{confirmState})
		require.NoError(t, err)

		// Can't confirm again from a different transaction (but can from the same transaction)
		err = dsi.MarkStatesConfirmed(uuid.New(), []string{confirmState})
		require.ErrorContains(t, err, "PD010121")
		err = dsi.MarkStatesConfirmed(transactionID, []string{confirmState})
		require.NoError(t, err)

		// Mark a state spent
		spendState := states[0].ID.String() // 20
		err = dsi.MarkStatesSpent(transactionID, []string{spendState})
		require.NoError(t, err)

		// Check the remaining states
		states, err = dsi.FindAvailableStates(schemaID, toQuery(t, `{
			"sort": [ "owner", "amount" ]
		}`))
		require.NoError(t, err)
		assert.Len(t, states, 3)
		assert.Equal(t, int64(30), parseFakeCoin(t, states[0]).Amount.Int64())
		assert.Equal(t, int64(35), parseFakeCoin(t, states[1]).Amount.Int64())
		assert.Equal(t, int64(100), parseFakeCoin(t, states[2]).Amount.Int64())

		// Can't spend again from a different transaction (but can from the same transaction)
		err = dsi.MarkStatesSpent(uuid.New(), []string{spendState})
		require.ErrorContains(t, err, "PD010120")
		err = dsi.MarkStatesSpent(transactionID, []string{spendState})
		require.NoError(t, err)

		// Reset the transaction - this will clear the in-memory state,
		// and remove the locks from the DB. It will not remove the states
		// themselves
		err = dsi.ResetTransaction(transactionID)
		require.NoError(t, err)

		// None of the states will be returned to available after the flush
		// - but before then the DB ones will be
		return nil
	})
	require.NoError(t, err)

	err = ss.RunInDomainContextFlush("domain1", *contractAddress, func(ctx context.Context, dsi DomainStateInterface) error {

		// Confirm
		states, err := dsi.FindAvailableStates(schemaID, toQuery(t, `{}`))
		require.NoError(t, err)
		assert.Empty(t, states)

		return nil
	})
	require.NoError(t, err)

}

func TestStateContextMintSpendWithNullifier(t *testing.T) {

	_, ss, done := newDBTestStateStore(t)
	defer done()

	transactionID := uuid.New()
	var schemaID string

	schemas, err := ss.EnsureABISchemas(context.Background(), "domain1", []*abi.Parameter{testABIParam(t, fakeCoinABI)})
	require.NoError(t, err)
	assert.Len(t, schemas, 1)
	schemaID = schemas[0].IDString()
	stateID1 := tktypes.HexBytes(tktypes.RandBytes(32))
	stateID2 := tktypes.HexBytes(tktypes.RandBytes(32))
	nullifier1 := tktypes.HexBytes(tktypes.RandBytes(32))
	nullifier2 := tktypes.HexBytes(tktypes.RandBytes(32))
	data1 := tktypes.RawJSON(fmt.Sprintf(`{"amount": 100, "owner": "0xf7b1c69F5690993F2C8ecE56cc89D42b1e737180", "salt": "%s"}`, tktypes.RandHex(32)))
	data2 := tktypes.RawJSON(fmt.Sprintf(`{"amount": 10,  "owner": "0xf7b1c69F5690993F2C8ecE56cc89D42b1e737180", "salt": "%s"}`, tktypes.RandHex(32)))

	contractAddress := tktypes.RandAddress()
	err = ss.RunInDomainContextFlush("domain1", *contractAddress, func(ctx context.Context, dsi DomainStateInterface) error {

		// Start with 2 states
		tx1states, err := dsi.UpsertStates(&transactionID, []*StateUpsert{
			{ID: stateID1, SchemaID: schemaID, Data: data1, Creating: true},
			{ID: stateID2, SchemaID: schemaID, Data: data2, Creating: true},
		})
		require.NoError(t, err)
		assert.Len(t, tx1states, 2)

		states, err := dsi.FindAvailableStates(schemaID, toQuery(t, `{}`))
		require.NoError(t, err)
		assert.Len(t, states, 2)
		states, err = dsi.FindAvailableNullifiers(schemaID, toQuery(t, `{}`))
		require.NoError(t, err)
		assert.Len(t, states, 0)

		// Attach a nullifier to the first state
		err = dsi.UpsertNullifiers([]*StateNullifier{
			{State: stateID1, Nullifier: nullifier1},
		})
		require.NoError(t, err)

		states, err = dsi.FindAvailableNullifiers(schemaID, toQuery(t, `{}`))
		require.NoError(t, err)
		require.Len(t, states, 1)
		require.NotNil(t, states[0].Nullifier)
		assert.Equal(t, nullifier1, states[0].Nullifier.Nullifier)

		// Flush the states to the database
		return nil
	})
	require.NoError(t, err)

	err = ss.RunInDomainContextFlush("domain1", *contractAddress, func(ctx context.Context, dsi DomainStateInterface) error {

		// Confirm still 2 states and 1 nullifier
		states, err := dsi.FindAvailableStates(schemaID, toQuery(t, `{}`))
		require.NoError(t, err)
		assert.Len(t, states, 2)
		states, err = dsi.FindAvailableNullifiers(schemaID, toQuery(t, `{}`))
		require.NoError(t, err)
		assert.Len(t, states, 1)
		require.NotNil(t, states[0].Nullifier)
		assert.Equal(t, nullifier1, states[0].Nullifier.Nullifier)

		// Mark both states confirmed
		err = dsi.MarkStatesConfirmed(transactionID, []string{stateID1.String(), stateID2.String()})
		require.NoError(t, err)

		// Mark the first state as "spending"
		_, err = dsi.UpsertStates(&transactionID, []*StateUpsert{
			{ID: stateID1, SchemaID: schemaID, Data: data1, Spending: true},
		})
		assert.NoError(t, err)

		// Confirm no more nullifiers available
		states, err = dsi.FindAvailableNullifiers(schemaID, toQuery(t, `{}`))
		require.NoError(t, err)
		assert.Len(t, states, 0)

		// Reset transaction to unlock
		err = dsi.ResetTransaction(transactionID)
		assert.NoError(t, err)
		states, err = dsi.FindAvailableNullifiers(schemaID, toQuery(t, `{}`))
		require.NoError(t, err)
		assert.Len(t, states, 1)

		// Spend the nullifier
		err = dsi.MarkStatesSpent(transactionID, []string{nullifier1.String()})
		assert.NoError(t, err)

		// Confirm no more nullifiers available
		states, err = dsi.FindAvailableNullifiers(schemaID, toQuery(t, `{}`))
		require.NoError(t, err)
		assert.Len(t, states, 0)

		// Flush the states to the database
		return nil
	})
	require.NoError(t, err)

	err = ss.RunInDomainContextFlush("domain1", *contractAddress, func(ctx context.Context, dsi DomainStateInterface) error {

		states, err := dsi.FindAvailableNullifiers(schemaID, toQuery(t, `{}`))
		require.NoError(t, err)
		assert.Len(t, states, 0)

		// Attach a nullifier to the second state
		err = dsi.UpsertNullifiers([]*StateNullifier{
			{State: stateID2, Nullifier: nullifier2},
		})
		require.NoError(t, err)

		states, err = dsi.FindAvailableNullifiers(schemaID, toQuery(t, `{}`))
		require.NoError(t, err)
		require.Len(t, states, 1)
		require.NotNil(t, states[0].Nullifier)
		assert.Equal(t, nullifier2, states[0].Nullifier.Nullifier)

		return nil
	})
	require.NoError(t, err)

}

func TestDSILatch(t *testing.T) {

	_, ss, done := newDBTestStateStore(t)

	contractAddress := tktypes.RandAddress()
	dsi := ss.getDomainContext("domain1", *contractAddress)
	err := dsi.takeLatch()
	require.NoError(t, err)

	done()
	err = dsi.run(func(ctx context.Context, dsi DomainStateInterface) error { return nil })
	assert.Regexp(t, "PD010301", err)

}

func TestDSIBadSchema(t *testing.T) {

	_, ss, _, done := newDBMockStateStore(t)
	defer done()

	_, err := ss.EnsureABISchemas(context.Background(), "domain1", []*abi.Parameter{{}})
	assert.Regexp(t, "PD010114", err)

}

func TestDSIFlushErrorCapture(t *testing.T) {

	_, ss, done := newDBTestStateStore(t)
	defer done()

	fakeFlushError := func(dc *domainContext) {
		dc.flushing = &writeOperation{}
		dc.flushResult = make(chan error, 1)
		dc.flushResult <- fmt.Errorf("pop")
	}

	schemas, err := ss.EnsureABISchemas(context.Background(), "domain1", []*abi.Parameter{testABIParam(t, fakeCoinABI)})
	require.NoError(t, err)

	contractAddress := tktypes.RandAddress()
	err = ss.RunInDomainContextFlush("domain1", *contractAddress, func(ctx context.Context, dsi DomainStateInterface) error {

		dc := dsi.(*domainContext)

		fakeFlushError(dc)
		_, err = dsi.FindAvailableStates("", nil)
		assert.Regexp(t, "pop", err)

		fakeFlushError(dc)
		_, err = dsi.FindAvailableNullifiers("", nil)
		assert.Regexp(t, "pop", err)

		fakeFlushError(dc)
		schema, err := ss.getSchemaByID(ctx, "domain1", tktypes.MustParseBytes32(schemas[0].IDString()), true)
		require.NoError(t, err)
		_, err = dc.mergedUnFlushed(schema, nil, nil, false)
		assert.Regexp(t, "pop", err)

		fakeFlushError(dc)
		_, err = dsi.UpsertStates(nil, nil)
		assert.Regexp(t, "pop", err)

		fakeFlushError(dc)
		err = dsi.UpsertNullifiers(nil)
		assert.Regexp(t, "pop", err)

		fakeFlushError(dc)
		err = dsi.MarkStatesRead(uuid.New(), nil)
		assert.Regexp(t, "pop", err)

		fakeFlushError(dc)
		err = dsi.MarkStatesSpending(uuid.New(), nil)
		assert.Regexp(t, "pop", err)

		fakeFlushError(dc)
		err = dsi.MarkStatesSpent(uuid.New(), nil)
		assert.Regexp(t, "pop", err)

		fakeFlushError(dc)
		err = dsi.MarkStatesConfirmed(uuid.New(), nil)
		assert.Regexp(t, "pop", err)

		fakeFlushError(dc)
		err = dsi.ResetTransaction(uuid.New())
		assert.Regexp(t, "pop", err)

		fakeFlushError(dc)
		err = dsi.Flush()
		assert.Regexp(t, "pop", err)

		return nil

	})
	require.NoError(t, err)

}

func TestDSIMergedUnFlushedWhileFlushing(t *testing.T) {

	ctx, ss, _, done := newDBMockStateStore(t)
	defer done()

	schema, err := newABISchema(ctx, "domain1", testABIParam(t, fakeCoinABI))
	require.NoError(t, err)

	contractAddress := tktypes.RandAddress()
	dc := ss.getDomainContext("domain1", *contractAddress)

	s1, err := schema.ProcessState(ctx, *contractAddress, tktypes.RawJSON(fmt.Sprintf(
		`{"amount": 20, "owner": "0x615dD09124271D8008225054d85Ffe720E7a447A", "salt": "%s"}`,
		tktypes.RandHex(32))), nil)
	require.NoError(t, err)
	s1.Locked = &StateLock{State: s1.ID, Transaction: uuid.New(), Creating: true}

	dc.flushing = &writeOperation{
		states: []*StateWithLabels{s1},
		stateLocks: []*StateLock{
			s1.Locked,
<<<<<<< HEAD
			{State: tktypes.Bytes32Keccak([]byte("another")), Spending: true},
=======
			{State: []byte("another"), Spending: true},
>>>>>>> 133c6649
		},
	}

	spending, _, _, err := dc.getUnFlushedStates()
	require.NoError(t, err)
	assert.Len(t, spending, 1)

	states, err := dc.mergedUnFlushed(schema, []*State{}, &query.QueryJSON{
		Sort: []string{".created"},
	}, false)
	require.NoError(t, err)
	assert.Len(t, states, 1)

}

func TestDSIMergedUnFlushedSpend(t *testing.T) {

	ctx, ss, _, done := newDBMockStateStore(t)
	defer done()

	schema, err := newABISchema(ctx, "domain1", testABIParam(t, fakeCoinABI))
	require.NoError(t, err)

	contractAddress := tktypes.RandAddress()
	dc := ss.getDomainContext("domain1", *contractAddress)

	s1, err := schema.ProcessState(ctx, *contractAddress, tktypes.RawJSON(fmt.Sprintf(
		`{"amount": 20, "owner": "0x615dD09124271D8008225054d85Ffe720E7a447A", "salt": "%s"}`,
		tktypes.RandHex(32))), nil)
	require.NoError(t, err)
	s1.Locked = &StateLock{State: s1.ID, Transaction: uuid.New(), Creating: true}

	dc.flushing = &writeOperation{
		states: []*StateWithLabels{s1},
		stateSpends: []*StateSpend{
			{State: s1.ID[:]},
		},
	}
	dc.unFlushed = &writeOperation{
		stateSpends: []*StateSpend{
			{State: tktypes.RandBytes(32)},
		},
	}

	_, spent, _, err := dc.getUnFlushedStates()
	require.NoError(t, err)
	assert.Len(t, spent, 2)

	states, err := dc.mergedUnFlushed(schema, []*State{}, &query.QueryJSON{}, false)
	require.NoError(t, err)
	assert.Len(t, states, 0)

}

func TestDSIMergedUnFlushedWhileFlushingDedup(t *testing.T) {

	ctx, ss, _, done := newDBMockStateStore(t)
	defer done()

	schema, err := newABISchema(ctx, "domain1", testABIParam(t, fakeCoinABI))
	require.NoError(t, err)

	contractAddress := tktypes.RandAddress()
	dc := ss.getDomainContext("domain1", *contractAddress)

	s1, err := schema.ProcessState(ctx, *contractAddress, tktypes.RawJSON(fmt.Sprintf(
		`{"amount": 20, "owner": "0x615dD09124271D8008225054d85Ffe720E7a447A", "salt": "%s"}`,
		tktypes.RandHex(32))), nil)
	require.NoError(t, err)
	s1.Locked = &StateLock{State: s1.ID, Transaction: uuid.New(), Creating: true}

	dc.flushing = &writeOperation{
		states: []*StateWithLabels{s1},
		stateLocks: []*StateLock{
			s1.Locked,
<<<<<<< HEAD
			{State: tktypes.Bytes32Keccak([]byte("another")), Spending: true},
=======
			{State: []byte("another"), Spending: true},
>>>>>>> 133c6649
		},
	}

	spending, _, _, err := dc.getUnFlushedStates()
	require.NoError(t, err)
	assert.Len(t, spending, 1)

	dc.stateLock.Lock()
	inTheFlush := dc.flushing.states[0]
	dc.stateLock.Unlock()

	states, err := dc.mergedUnFlushed(schema, []*State{
		inTheFlush.State,
	}, &query.QueryJSON{
		Sort: []string{".created"},
	}, false)
	require.NoError(t, err)
	assert.Len(t, states, 1)

}

func TestDSIMergedUnFlushedEvalError(t *testing.T) {

	ctx, ss, _, done := newDBMockStateStore(t)
	defer done()

	schema, err := newABISchema(ctx, "domain1", testABIParam(t, fakeCoinABI))
	require.NoError(t, err)

	contractAddress := tktypes.RandAddress()
	dc := ss.getDomainContext("domain1", *contractAddress)

	s1, err := schema.ProcessState(ctx, *contractAddress, tktypes.RawJSON(fmt.Sprintf(
		`{"amount": 20, "owner": "0x615dD09124271D8008225054d85Ffe720E7a447A", "salt": "%s"}`,
		tktypes.RandHex(32))), nil)
	require.NoError(t, err)

	dc.flushing = &writeOperation{
		states: []*StateWithLabels{s1},
	}

	_, err = dc.mergedUnFlushed(schema, []*State{}, toQuery(t,
		`{"eq": [{ "field": "wrong", "value": "any" }]}`,
	), false)
	assert.Regexp(t, "PD010700", err)

}

func TestDSIMergedInMemoryMatchesRecoverLabelsFail(t *testing.T) {

	ctx, ss, _, done := newDBMockStateStore(t)
	defer done()

	schema, err := newABISchema(ctx, "domain1", testABIParam(t, fakeCoinABI))
	require.NoError(t, err)

	contractAddress := tktypes.RandAddress()
	dc := ss.getDomainContext("domain1", *contractAddress)

	s1, err := schema.ProcessState(ctx, *contractAddress, tktypes.RawJSON(fmt.Sprintf(
		`{"amount": 20, "owner": "0x615dD09124271D8008225054d85Ffe720E7a447A", "salt": "%s"}`,
		tktypes.RandHex(32))), nil)
	require.NoError(t, err)
	s1.Data = tktypes.RawJSON(`! wrong `)

	dc.flushing = &writeOperation{
		states: []*StateWithLabels{s1},
	}

	_, err = dc.mergeInMemoryMatches(schema, []*State{
		s1.State,
	}, []*StateWithLabels{}, nil)
	assert.Regexp(t, "PD010116", err)

}

func TestDSIMergedInMemoryMatchesSortFail(t *testing.T) {

	ctx, ss, _, done := newDBMockStateStore(t)
	defer done()

	schema, err := newABISchema(ctx, "domain1", testABIParam(t, fakeCoinABI))
	require.NoError(t, err)

	contractAddress := tktypes.RandAddress()
	dc := ss.getDomainContext("domain1", *contractAddress)

	s1, err := schema.ProcessState(ctx, *contractAddress, tktypes.RawJSON(fmt.Sprintf(
		`{"amount": 20, "owner": "0x615dD09124271D8008225054d85Ffe720E7a447A", "salt": "%s"}`,
		tktypes.RandHex(32))), nil)
	require.NoError(t, err)

	dc.flushing = &writeOperation{
		states: []*StateWithLabels{s1},
	}

	_, err = dc.mergeInMemoryMatches(schema, []*State{
		s1.State,
	}, []*StateWithLabels{}, toQuery(t,
		`{"sort": ["wrong"]}`,
	))
	assert.Regexp(t, "PD010700", err)
}

func TestDSIFindBadQueryAndInsert(t *testing.T) {

	_, ss, done := newDBTestStateStore(t)
	defer done()

	schemas, err := ss.EnsureABISchemas(context.Background(), "domain1", []*abi.Parameter{testABIParam(t, fakeCoinABI)})
	require.NoError(t, err)
	schemaID := schemas[0].IDString()
	assert.Equal(t, "type=FakeCoin(bytes32 salt,address owner,uint256 amount),labels=[owner,amount]", schemas[0].Signature())

	contractAddress := tktypes.RandAddress()
	err = ss.RunInDomainContextFlush("domain1", *contractAddress, func(ctx context.Context, dsi DomainStateInterface) error {
		_, err = dsi.FindAvailableStates(schemaID, toQuery(t,
			`{"sort":["wrong"]}`))
		assert.Regexp(t, "PD010700", err)

		_, err = dsi.FindAvailableNullifiers(schemaID, toQuery(t,
			`{"sort":["wrong"]}`))
		assert.Regexp(t, "PD010700", err)

		_, err = dsi.UpsertStates(nil, []*StateUpsert{
			{SchemaID: schemaID, Data: tktypes.RawJSON(`"wrong"`)},
		})
		assert.Regexp(t, "FF22038", err)

		return nil
	})
	require.NoError(t, err)

}

func TestDSIBadIDs(t *testing.T) {

	_, ss, _, done := newDBMockStateStore(t)
	defer done()

	contractAddress := tktypes.RandAddress()
	_ = ss.RunInDomainContext("domain1", *contractAddress, func(ctx context.Context, dsi DomainStateInterface) error {

		_, err := dsi.UpsertStates(nil, []*StateUpsert{
			{SchemaID: "wrong"},
		})
		assert.Regexp(t, "PD020007", err)

		err = dsi.MarkStatesRead(uuid.New(), []string{"wrong"})
		assert.Regexp(t, "PD020007", err)

		err = dsi.MarkStatesSpending(uuid.New(), []string{"wrong"})
		assert.Regexp(t, "PD020007", err)

		err = dsi.MarkStatesSpent(uuid.New(), []string{"wrong"})
		assert.Regexp(t, "PD020007", err)

		err = dsi.MarkStatesConfirmed(uuid.New(), []string{"wrong"})
		assert.Regexp(t, "PD020007", err)

		return nil
	})

}

func TestDSIResetWithMixed(t *testing.T) {

	_, ss, _, done := newDBMockStateStore(t)
	defer done()

	contractAddress := tktypes.RandAddress()
	dc := ss.getDomainContext("domain1", *contractAddress)

	state1 := tktypes.HexBytes("state1")
	transactionID1 := uuid.New()
	err := dc.MarkStatesRead(transactionID1, []string{state1.String()})
	require.NoError(t, err)

	state2 := tktypes.HexBytes("state2")
	transactionID2 := uuid.New()
	err = dc.MarkStatesSpending(transactionID2, []string{state2.String()})
	require.NoError(t, err)

	err = dc.ResetTransaction(transactionID1)
	require.NoError(t, err)

	assert.Len(t, dc.unFlushed.stateLocks, 1)
	assert.Equal(t, dc.unFlushed.stateLocks[0].State, tktypes.Bytes32(state2[:]))

}

func TestCheckEvalGTTimestamp(t *testing.T) {
	ctx, ss, _, done := newDBMockStateStore(t)
	defer done()

	contractAddress := tktypes.RandAddress()
	dc := ss.getDomainContext("domain1", *contractAddress)

	filterJSON :=
		`{"gt":[{"field":".created","value":1726545933211347000}],"limit":10,"sort":[".created"]}`
	var jq query.QueryJSON
	err := json.Unmarshal([]byte(filterJSON), &jq)
	assert.NoError(t, err)

	schema, err := newABISchema(ctx, "domain1", testABIParam(t, fakeCoinABI))
	require.NoError(t, err)
	labelSet := dc.ss.labelSetFor(schema)

	s := &State{
		ID:      tktypes.MustParseHexBytes("2eaf4727b7c7e9b3728b1344ac38ea6d8698603dc3b41d9458d7c011c20ce672"),
		Created: tktypes.TimestampFromUnix(1726545933211347000),
	}
	ls := filters.PassthroughValueSet{}
	addStateBaseLabels(ls, s.ID, s.Created)
	labelSet.labels[".created"] = nil

	match, err := filters.EvalQuery(dc.ctx, &jq, labelSet, ls)
	assert.NoError(t, err)
	assert.False(t, match)

}<|MERGE_RESOLUTION|>--- conflicted
+++ resolved
@@ -109,12 +109,7 @@
 	require.NoError(t, err)
 	require.Len(t, schemas, 1)
 	schemaID := schemas[0].IDString()
-<<<<<<< HEAD
-	fakeHash1 := tktypes.HexBytes(tktypes.RandBytes(32))
-	fakeHash2 := tktypes.HexBytes(tktypes.RandBytes(32))
-=======
 	fakeHash := tktypes.HexBytes(tktypes.RandBytes(32))
->>>>>>> 133c6649
 
 	contractAddress := tktypes.RandAddress()
 	err = ss.RunInDomainContext("domain1", *contractAddress, func(ctx context.Context, dsi DomainStateInterface) error {
@@ -124,29 +119,15 @@
 				Data:     tktypes.RawJSON(fmt.Sprintf(`{"amount": 100, "owner": "0x1eDfD974fE6828dE81a1a762df680111870B7cDD", "salt": "%s"}`, tktypes.RandHex(32))),
 			},
 			{
-<<<<<<< HEAD
-				SchemaID:  schemaID,
-				Data:      tktypes.RawJSON(fmt.Sprintf(`{"amount": 100, "owner": "0x1eDfD974fE6828dE81a1a762df680111870B7cDD", "salt": "%s"}`, tktypes.RandHex(32))),
-				ConfirmID: fakeHash1,
-				SpendID:   fakeHash2,
-=======
 				ID:       fakeHash,
 				SchemaID: schemaID,
 				Data:     tktypes.RawJSON(fmt.Sprintf(`{"amount": 100, "owner": "0x1eDfD974fE6828dE81a1a762df680111870B7cDD", "salt": "%s"}`, tktypes.RandHex(32))),
->>>>>>> 133c6649
 			},
 		})
 		require.NoError(t, err)
 		require.Len(t, states, 2)
-<<<<<<< HEAD
-		assert.Equal(t, tktypes.HexBytes(states[0].ID[:]), states[0].ConfirmID)
-		assert.Equal(t, tktypes.HexBytes(states[0].ID[:]), states[0].SpendID)
-		assert.Equal(t, fakeHash1, states[1].ConfirmID)
-		assert.Equal(t, fakeHash2, states[1].SpendID)
-=======
 		assert.NotEmpty(t, states[0].ID)
 		assert.Equal(t, fakeHash, states[1].ID)
->>>>>>> 133c6649
 		return nil
 	})
 	require.NoError(t, err)
@@ -598,11 +579,7 @@
 		states: []*StateWithLabels{s1},
 		stateLocks: []*StateLock{
 			s1.Locked,
-<<<<<<< HEAD
-			{State: tktypes.Bytes32Keccak([]byte("another")), Spending: true},
-=======
 			{State: []byte("another"), Spending: true},
->>>>>>> 133c6649
 		},
 	}
 
@@ -678,11 +655,7 @@
 		states: []*StateWithLabels{s1},
 		stateLocks: []*StateLock{
 			s1.Locked,
-<<<<<<< HEAD
-			{State: tktypes.Bytes32Keccak([]byte("another")), Spending: true},
-=======
 			{State: []byte("another"), Spending: true},
->>>>>>> 133c6649
 		},
 	}
 
