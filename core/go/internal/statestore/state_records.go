// Copyright © 2024 Kaleido, Inc.
//
// SPDX-License-Identifier: Apache-2.0
//
// Licensed under the Apache License, Version 2.0 (the "License");
// you may not use this file except in compliance with the License.
// You may obtain a copy of the License at
//
//     http://www.apache.org/licenses/LICENSE-2.0
//
// Unless required by applicable law or agreed to in writing, software
// distributed under the License is distributed on an "AS IS" BASIS,
// WITHOUT WARRANTIES OR CONDITIONS OF ANY KIND, either express or implied.
// See the License for the specific language governing permissions and
// limitations under the License.

package statestore

import (
	"github.com/google/uuid"
	"github.com/kaleido-io/paladin/toolkit/pkg/tktypes"
)

// State record can be updated before, during and after confirm records are written
// For example the confirmation of the existence of states will be coming all the time
// from the base ledger, for which we will never receive the private state itself.
// Immutable once written
type StateConfirm struct {
<<<<<<< HEAD
=======
	DomainName  string           `json:"domain"       gorm:"primaryKey"`
>>>>>>> 133c6649
	State       tktypes.HexBytes `json:"-"            gorm:"primaryKey"`
	Transaction uuid.UUID        `json:"transaction"`
}

// State record can be updated before, during and after spend records are written
// Immutable once written
type StateSpend struct {
<<<<<<< HEAD
=======
	DomainName  string           `json:"domain"       gorm:"primaryKey"`
>>>>>>> 133c6649
	State       tktypes.HexBytes `json:"-"            gorm:"primaryKey"`
	Transaction uuid.UUID        `json:"transaction"`
}

// State locks record which transaction a state is being locked to, either
// spending a previously confirmed state, or an optimistic record of creating
// (and maybe later spending) a state that is yet to be confirmed.
type StateLock struct {
	DomainName  string           `json:"domain"       gorm:"primaryKey"`
	State       tktypes.HexBytes `json:"-"            gorm:"primaryKey"`
	Transaction uuid.UUID        `json:"transaction"`
	Creating    bool             `json:"creating"`
	Spending    bool             `json:"spending"`
}

// State nullifiers are used when a domain chooses to use a separate identifier
// specifically for spending states (i.e. not the state ID).
// Domains that choose to leverage this architecture will create nullifier
// entries for all unspent states, and create a StateSpend entry for the
// nullifier (not for the state) when it is spent.
// Immutable once written
type StateNullifier struct {
	DomainName string           `json:"domain"          gorm:"primaryKey"`
	Nullifier  tktypes.HexBytes `json:"nullifier"       gorm:"primaryKey"`
	State      tktypes.HexBytes `json:"-"`
	Spent      *StateSpend      `json:"spent,omitempty" gorm:"foreignKey:state;references:nullifier;"`
}<|MERGE_RESOLUTION|>--- conflicted
+++ resolved
@@ -26,10 +26,7 @@
 // from the base ledger, for which we will never receive the private state itself.
 // Immutable once written
 type StateConfirm struct {
-<<<<<<< HEAD
-=======
 	DomainName  string           `json:"domain"       gorm:"primaryKey"`
->>>>>>> 133c6649
 	State       tktypes.HexBytes `json:"-"            gorm:"primaryKey"`
 	Transaction uuid.UUID        `json:"transaction"`
 }
@@ -37,10 +34,7 @@
 // State record can be updated before, during and after spend records are written
 // Immutable once written
 type StateSpend struct {
-<<<<<<< HEAD
-=======
 	DomainName  string           `json:"domain"       gorm:"primaryKey"`
->>>>>>> 133c6649
 	State       tktypes.HexBytes `json:"-"            gorm:"primaryKey"`
 	Transaction uuid.UUID        `json:"transaction"`
 }
