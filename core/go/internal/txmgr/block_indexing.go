/*
 * Copyright © 2024 Kaleido, Inc.
 *
 * Licensed under the Apache License, Version 2.0 (the "License"); you may not use this file except in compliance with
 * the License. You may obtain a copy of the License at
 *
 * http://www.apache.org/licenses/LICENSE-2.0
 *
 * Unless required by applicable law or agreed to in writing, software distributed under the License is distributed on
 * an "AS IS" BASIS, WITHOUT WARRANTIES OR CONDITIONS OF ANY KIND, either express or implied. See the License for the
 * specific language governing permissions and limitations under the License.
 *
 * SPDX-License-Identifier: Apache-2.0
 */

package txmgr

import (
	"context"

	"github.com/kaleido-io/paladin/core/internal/components"
	"github.com/kaleido-io/paladin/core/pkg/blockindexer"
	"github.com/kaleido-io/paladin/toolkit/pkg/log"
	"github.com/kaleido-io/paladin/toolkit/pkg/ptxapi"
	"github.com/kaleido-io/paladin/toolkit/pkg/tktypes"
	"gorm.io/gorm"
)

func (tm *txManager) blockIndexerPreCommit(
	ctx context.Context,
	dbTX *gorm.DB,
	blocks []*blockindexer.IndexedBlock,
	transactions []*blockindexer.IndexedTransactionNotify,
) (blockindexer.PostCommit, error) {

	// Pass the list of transactions to the public transaction manager, who will pass us back an
	// ORDERED list of matches to transaction IDs based on the bindings.
	txMatches, err := tm.publicTxMgr.MatchUpdateConfirmedTransactions(ctx, dbTX, transactions)
	if err != nil {
		return nil, err
	}

	// Ok now we have an ordered list of completions that match Paladin transactions
	// - If they are public paladin transactions - just finalize the receipts on this routine
	// - If they are private paladin transactions - the private TX manager only needs to be
	// notified if it was a failure. Because success cases are processed as events on the
	// separate ordering context of the block listener of that domain (we do not promise
	// order of confirmation delivery between public and private transactions)
	finalizeInfo := make([]*components.ReceiptInput, 0, len(txMatches))
	failedForPrivateTx := make([]*components.PublicTxMatch, 0)
	for _, match := range txMatches {
		switch match.TransactionType.V() {
		case ptxapi.TransactionTypePublic:
			log.L(ctx).Infof("Writing receipt for transaction %s hash=%s block=%d result=%s",
				match.TransactionID, match.Hash, match.BlockNumber, match.Result)
			// Map to the common format for finalizing transactions whether the make it on chain or not
			finalizeInfo = append(finalizeInfo, tm.mapBlockchainReceipt(match))
		case ptxapi.TransactionTypePrivate:
<<<<<<< HEAD
			log.L(ctx).Infof("Base ledger transaction for private transaction %s FAILED hash=%s block=%d result=%s",
				match.TransactionID, match.Hash, match.BlockNumber, match.Result)
			if match.Result.V() != blockindexer.TXResult_SUCCESS {
=======
			if match.Result.V() != blockindexer.TXResult_SUCCESS {
				log.L(ctx).Infof("Base ledger transaction for private transaction %s FAILED hash=%s block=%d result=%s",
					match.TransactionID, match.Hash, match.BlockNumber, match.Result)
>>>>>>> c8e8fdf4
				failedForPrivateTx = append(failedForPrivateTx, match)
			}
		}
	}

	// Write the receipts themselves - only way of duplicates should be a rewind of
	// the block explorer, so we simply OnConflict ignore
	if err := tm.FinalizeTransactions(ctx, dbTX, finalizeInfo); err != nil {
		return nil, err
	}

	// Deliver the failures to the private transaction manager
	if len(failedForPrivateTx) > 0 {
		if err := tm.privateTxMgr.NotifyFailedPublicTx(ctx, dbTX, failedForPrivateTx); err != nil {
			return nil, err
		}
	}

	return func() {
		// We need to notify the public TX manager when the DB transaction for these has completed,
		// so it can remove any in-memory processing (this is regardless of they were matched to
		// a public or private transaction)
		if len(txMatches) > 0 {
			tm.publicTxMgr.NotifyConfirmPersisted(ctx, txMatches)
		}
	}, nil
}

func (tm *txManager) mapBlockchainReceipt(pubTx *components.PublicTxMatch) *components.ReceiptInput {
	receipt := &components.ReceiptInput{
		TransactionID: pubTx.TransactionID,
		OnChain: tktypes.OnChainLocation{
			Type:             tktypes.OnChainTransaction,
			TransactionHash:  pubTx.Hash,
			BlockNumber:      pubTx.BlockNumber,
			TransactionIndex: pubTx.TransactionIndex,
		},
		RevertData: pubTx.RevertReason,
	}
	if pubTx.Result.V() == blockindexer.TXResult_SUCCESS {
		receipt.ReceiptType = components.RT_Success
	} else {
		receipt.ReceiptType = components.RT_FailedOnChainWithRevertData
		receipt.RevertData = pubTx.RevertReason
	}
	return receipt
}<|MERGE_RESOLUTION|>--- conflicted
+++ resolved
@@ -56,15 +56,9 @@
 			// Map to the common format for finalizing transactions whether the make it on chain or not
 			finalizeInfo = append(finalizeInfo, tm.mapBlockchainReceipt(match))
 		case ptxapi.TransactionTypePrivate:
-<<<<<<< HEAD
-			log.L(ctx).Infof("Base ledger transaction for private transaction %s FAILED hash=%s block=%d result=%s",
-				match.TransactionID, match.Hash, match.BlockNumber, match.Result)
-			if match.Result.V() != blockindexer.TXResult_SUCCESS {
-=======
 			if match.Result.V() != blockindexer.TXResult_SUCCESS {
 				log.L(ctx).Infof("Base ledger transaction for private transaction %s FAILED hash=%s block=%d result=%s",
 					match.TransactionID, match.Hash, match.BlockNumber, match.Result)
->>>>>>> c8e8fdf4
 				failedForPrivateTx = append(failedForPrivateTx, match)
 			}
 		}
