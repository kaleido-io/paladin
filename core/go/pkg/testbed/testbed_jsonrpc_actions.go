--- conflicted
+++ resolved
@@ -357,8 +357,6 @@
 	readStates := make([]*pldapi.StateWithData, len(tx.PostAssembly.ReadStates))
 	for i, state := range tx.PostAssembly.ReadStates {
 		readStates[i] = &pldapi.StateWithData{
-<<<<<<< HEAD
-=======
 			ID:     state.ID,
 			Schema: state.Schema,
 			Data:   []byte(state.Data),
@@ -367,7 +365,6 @@
 	infoStates := make([]*pldapi.StateWithData, len(tx.PostAssembly.InfoStates))
 	for i, state := range tx.PostAssembly.InfoStates {
 		infoStates[i] = &pldapi.StateWithData{
->>>>>>> 93cd0d35
 			ID:     state.ID,
 			Schema: state.Schema,
 			Data:   []byte(state.Data),
@@ -396,10 +393,7 @@
 		InputStates:         inputStates,
 		OutputStates:        outputStates,
 		ReadStates:          readStates,
-<<<<<<< HEAD
-=======
 		InfoStates:          infoStates,
->>>>>>> 93cd0d35
 		AssembleExtraData:   assembleExtraData,
 	}, nil
 }
