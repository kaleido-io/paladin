--- conflicted
+++ resolved
@@ -88,21 +88,10 @@
 	stateRefs := []*pb.StateRef{}
 	coins := []*types.NotoCoin{}
 	for {
-<<<<<<< HEAD
-		// Simple oldest coin first algorithm
-		// TODO: make this configurable
-		// TODO: why is filters.QueryJSON not a public interface?
 		queryBuilder := query.NewQueryBuilder().
 			Limit(10).
 			Sort(".created").
 			Equal("owner", owner.String())
-=======
-		queryBuilder := filters.NewQueryBuilder().
-			Limit(10).
-			Sort(".created").
-		  Equal("owner", owner.String())
-
->>>>>>> b8edb0bc
 
 		if lastStateTimestamp > 0 {
 			queryBuilder.GreaterThan(".created", lastStateTimestamp)
