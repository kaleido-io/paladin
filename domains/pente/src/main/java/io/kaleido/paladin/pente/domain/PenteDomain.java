--- conflicted
+++ resolved
@@ -244,20 +244,6 @@
             var execResult = ethTxn.invokeEVM(accountLoader);
             var result = ToDomain.AssembleTransactionResponse.newBuilder();
 
-<<<<<<< HEAD
-            // Just like a base Eth transaction, we sign the encoded transaction.
-            // However, we do not package the signature back up in any RLP encoded way
-            // back again into a full transaction RLP bytestring.
-            result.addAttestationPlan(ToDomain.AttestationRequest.newBuilder().
-                    setAlgorithm(Algorithms.ECDSA_SECP256K1).
-                    setVerifierType(Verifiers.ETH_ADDRESS).
-                    setAttestationType(ToDomain.AttestationType.SIGN).
-                    setPayloadType(SignPayloads.OPAQUE_TO_RSV).
-                    setPayload(ByteString.copyFrom(execResult.txPayloadHash().getBytes())).
-                    addParties(tx.getFrom()).
-                    build()
-            );
-=======
             // Just like a base Eth transaction, we need a signed and encoded transaction for endorser verification.
             // We package this up as an "info" state on the transaction, that will be distributed to all parties
             // just like all the other states. However, it never exists in the UTXO map on-chain, and is never
@@ -269,7 +255,6 @@
             // We now have the assembly result
             result.setAssemblyResult(ToDomain.AssembleTransactionResponse.Result.OK);
             result.setAssembledTransaction(assembledTransaction);
->>>>>>> 93cd0d35
 
             // In addition to the signing address of the sender of this transaction (which can be any eth address)
             // we need to get endorsements from all endorsers in the list associated with the privacy group.
