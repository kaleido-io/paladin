--- conflicted
+++ resolved
@@ -174,16 +174,8 @@
 	MsgErrorMissingLockDelegate              = pde("PD210133", "lock delegate is required")
 	MsgFailedToQueryStatesById               = pde("PD210134", "Failed to query states by IDs. Wanted: %d, Found: %d")
 	MsgNoParamAccount                        = pde("PD210135", "Parameter 'account' is required")
-<<<<<<< HEAD
-	MsgErrorNonFungibleTokenNotSupported     = pde("PD210136", "Non-fungible tokens are not supported in this query: %s")
-	MsgErrorValidateInitCallTxSpec           = pde("PD210137", "Failed to validate init call transaction spec. %s")
-	MsgErrorValidateExecCallTxSpec           = pde("PD210138", "Failed to validate execute call transaction spec. %s")
-	MsgErrorGetAccountBalance                = pde("PD210139", "Failed to get account balance. %s")
-	MsgErrorHandlerImplementationNotFound    = pde("PD210140", "Handler implementation not found. %s")
-=======
 	MsgErrorValidateInitCallTxSpec           = pde("PD210136", "Failed to validate init call transaction spec. %s")
 	MsgErrorValidateExecCallTxSpec           = pde("PD210137", "Failed to validate execute call transaction spec. %s")
 	MsgErrorGetAccountBalance                = pde("PD210138", "Failed to get account balance. %s")
 	MsgErrorHandlerImplementationNotFound    = pde("PD210139", "Handler implementation not found. %s")
->>>>>>> cfa44064
 )