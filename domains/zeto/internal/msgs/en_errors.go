// Copyright © 2024 Kaleido, Inc.
//
// SPDX-License-Identifier: Apache-2.0
//
// Licensed under the Apache License, Version 2.0 (the "License");
// you may not use this file except in compliance with the License.
// You may obtain a copy of the License at
//
//	http://www.apache.org/licenses/LICENSE-2.0
//
// Unless required by applicable law or agreed to in writing, software
// distributed under the License is distributed on an "AS IS" BASIS,
// WITHOUT WARRANTIES OR CONDITIONS OF ANY KIND, either express or implied.
// See the License for the specific language governing permissions and
// limitations under the License.

package msgs

import (
	"fmt"
	"strings"
	"sync"

	"github.com/hyperledger/firefly-common/pkg/i18n"
	"golang.org/x/text/language"
)

const zetoPrefix = "PD21"

var registered sync.Once
var ffe = func(key, translation string, statusHint ...int) i18n.ErrorMessageKey {
	registered.Do(func() {
		i18n.RegisterPrefix(zetoPrefix, "Zeto Domain")
	})
	if !strings.HasPrefix(key, zetoPrefix) {
		panic(fmt.Errorf("must have prefix '%s': %s", zetoPrefix, key))
	}
	return i18n.FFE(language.AmericanEnglish, key, translation, statusHint...)
}

var (
	MsgContractNotFound                    = ffe("PD210000", "Contract %s not found")
	MsgErrorDecodeBJJKey                   = ffe("PD210001", "Failed to decode babyjubjub key. %s")
	MsgErrorParseDomainConfig              = ffe("PD210002", "Failed to parse domain config json. %s")
	MsgErrorConfigZetoDomain               = ffe("PD210003", "Failed to configure Zeto domain. %s")
	MsgErrorMarshalZetoEventAbis           = ffe("PD210004", "Failed to marshal Zeto event abis. %s")
	MsgErrorValidateInitDeployParams       = ffe("PD210005", "Failed to validate init deploy parameters. %s")
	MsgErrorValidatePrepDeployParams       = ffe("PD210006", "Failed to validate prepare deploy parameters. %s")
	MsgErrorFindCircuitId                  = ffe("PD210007", "Failed to find circuit ID based on the token name. %s")
	MsgErrorValidateInitTxSpec             = ffe("PD210008", "Failed to validate init transaction spec. %s")
	MsgErrorValidateAssembleTxSpec         = ffe("PD210009", "Failed to validate assemble transaction spec. %s")
	MsgErrorValidateEndorseTxParams        = ffe("PD210010", "Failed to validate endorse transaction spec. %s")
	MsgErrorValidatePrepTxSpec             = ffe("PD210011", "Failed to validate prepare transaction spec. %s")
	MsgErrorUnmarshalFuncAbi               = ffe("PD210012", "Failed to unmarshal function abi json. %s")
	MsgErrorDecodeDomainConfig             = ffe("PD210013", "Failed to decode domain config. %s")
	MsgUnknownFunction                     = ffe("PD210014", "Unknown function: %s")
	MsgErrorValidateFuncParams             = ffe("PD210015", "Failed to validate function params. %s")
	MsgUnexpectedFuncSignature             = ffe("PD210016", "Unexpected signature for function '%s': expected='%s', actual='%s'")
	MsgErrorDecodeContractAddress          = ffe("PD210017", "Failed to decode contract address. %s")
	MsgErrorAbiDecodeDomainInstanceConfig  = ffe("PD210018", "Failed to abi decode domain instance config bytes. %s")
	MsgErrorNewSmt                         = ffe("PD210019", "Failed to create Merkle tree for %s: %s")
	MsgErrorHandleEvents                   = ffe("PD210020", "Failed to handle events %s")
	MsgErrorGetNewSmtStates                = ffe("PD210021", "Failed to get new states for Merkle tree %s: %s")
	MsgErrorGetVerifier                    = ffe("PD210022", "Failed to get verifier. %s")
	MsgErrorSign                           = ffe("PD210023", "Failed to sign. %s")
	MsgNoTransferParams                    = ffe("PD210024", "No transfer parameters provided")
	MsgNoParamTo                           = ffe("PD210025", "Parameter 'to' is required (index=%d)")
	MsgNoParamAmount                       = ffe("PD210026", "Parameter 'amount' is required (index=%d)")
	MsgParamAmountInRange                  = ffe("PD210027", "Parameter 'amount' must be in the range (0, 2^100) (index=%d)")
	MsgErrorParseTxId                      = ffe("PD210028", "Failed to parse transaction id. %s")
	MsgErrorMarshalZetoCoinSchemaAbi       = ffe("PD210029", "Failed to marshal Zeto Coin schema abi. %s")
	MsgErrorMarshalMerkleTreeRootSchemaAbi = ffe("PD210030", "Failed to marshal Merkle Tree Root schema abi. %s")
	MsgErrorMarshalMerkleTreeNodeSchemaAbi = ffe("PD210031", "Failed to marshal Merkle Tree Node schema abi. %s")
	MsgErrorQueryAvailCoins                = ffe("PD210032", "Failed to query the state store for available coins. %s")
	MsgInsufficientFunds                   = ffe("PD210033", "Insufficient funds (available=%s)")
	MsgInvalidCoin                         = ffe("PD210034", "Coin %s is invalid: %s")
	MsgMaxCoinsReached                     = ffe("PD210035", "Need more than maximum number (%d) of coins to fulfill the transfer amount total")
	MsgErrorResolveVerifier                = ffe("PD210036", "Failed to resolve verifier: %s")
	MsgErrorLoadOwnerPubKey                = ffe("PD210037", "Failed load owner public key. %s")
	MsgErrorCreateNewState                 = ffe("PD210038", "Failed to create new state. %s")
	MsgErrorPrepTxInputs                   = ffe("PD210039", "Failed to prepare transaction inputs. %s")
	MsgErrorPrepTxOutputs                  = ffe("PD210040", "Failed to prepare transaction outputs. %s")
	MsgErrorPrepTxChange                   = ffe("PD210041", "Failed to prepare outputs for change coins. %s")
	MsgErrorFormatProvingReq               = ffe("PD210042", "Failed to format proving request. %s")
	MsgErrorFindSenderAttestation          = ffe("PD210043", "Did not find 'sender' attestation")
	MsgErrorUnmarshalProvingRes            = ffe("PD210044", "Failed to unmarshal proving response. %s")
	MsgErrorParseInputStates               = ffe("PD210045", "Failed to parse input states. %s")
	MsgErrorHashInputState                 = ffe("PD210046", "Failed to create Poseidon hash for an input coin. %s")
	MsgErrorParseOutputStates              = ffe("PD210047", "Failed to parse output states. %s")
	MsgErrorHashOutputState                = ffe("PD210048", "Failed to create Poseidon hash for an output coin. %s")
	MsgErrorEncodeTxData                   = ffe("PD210049", "Failed to encode transaction data. %s")
	MsgErrorMarshalPrepedParams            = ffe("PD210050", "Failed to marshal prepared params to JSON. %s")
	MsgErrorFindTokenAbi                   = ffe("PD210051", "Failed to find abi for the token contract %s. %s")
	MsgErrorGenerateMTP                    = ffe("PD210052", "Failed to generate merkle proofs. %s")
	MsgErrorMarshalExtraObj                = ffe("PD210053", "Failed to marshal the extras object in the proving request. %s")
	MsgErrorNewLeafNode                    = ffe("PD210054", "Failed to create new leaf node. %s")
	MsgErrorQueryLeafNode                  = ffe("PD210055", "Failed to query the smt DB for leaf node (ref=%s). %s")
	MsgErrorNewNodeIndex                   = ffe("PD210056", "Failed to create new node index from hash. %s")
	MsgErrorHashMismatch                   = ffe("PD210057", "Coin (ref=%s) found in the merkle tree but the persisted hash %s (index=%s) did not match the expected hash %s (index=%s)")
	MsgErrorConvertToCircomProof           = ffe("PD210058", "Failed to convert to circom verifier proof. %s")
	MsgErrorUnmarshalLockProofParams       = ffe("PD210059", "Failed to unmarshal lockProof parameters. %s")
	MsgErrorDecodeTransferCall             = ffe("PD210060", "Failed to decode the transfer call. %s")
	MsgErrorUpdateSMT                      = ffe("PD210061", "Failed to update merkle tree for the %s event. %s")
	MsgErrorAddLeafNode                    = ffe("PD210062", "Failed to add leaf node. %s")
	MsgErrorNewStateFromCommittedRoot      = ffe("PD210063", "Failed to create new state from committed merkle tree root node. %s")
	MsgErrorNewStateFromCommittedNode      = ffe("PD210064", "Failed to create new state from committed merkle tree node. %s")
	MsgErrorQueryAvailStates               = ffe("PD210065", "Failed to find available states for the merkle tree. %s")
	MsgErrorUnmarshalRootIdx               = ffe("PD210066", "Failed to unmarshal root node index. %s")
	MsgErrorUnmarshalSMTNode               = ffe("PD210067", "Failed to unmarshal Merkle Tree Node from state json. %s")
	MsgErrorParseNodeRef                   = ffe("PD210068", "Failed to parse node reference. %s")
	MsgErrorHashSMTNode                    = ffe("PD210069", "Failed to hash merkle tree node. %s")
	MsgErrorParseRootNodeIdx               = ffe("PD210070", "Failed to parse root node index. %s")
	MsgErrorUpsertRootNode                 = ffe("PD210071", "Failed to upsert root node. %s")
	MsgInvalidCompressedPubkeyLen          = ffe("PD210072", "Invalid compressed public key length: %d")
	MsgInvalidPrivkeyLen                   = ffe("PD210073", "Invalid key length: %d")
	MsgInvalidConfigCircuitRoot            = ffe("PD210074", "Circuits root must be set via the configuration file")
	MsgInvalidConfigProvingKeysRoot        = ffe("PD210075", "Proving keys root must be set via the configuration file")
	MsgErrorUnmarshalProvingReqExtras      = ffe("PD210076", "Failed to unmarshal proving request extras for circuit %s. %s")
	MsgErrorParseEncNonce                  = ffe("PD210077", "Failed to parse encryption nonce")
	MsgErrorGenerateRandBytes              = ffe("PD210078", "Failed to generate random bytes for encryption key. %s")
	MsgErrorCalcNullifier                  = ffe("PD210079", "Failed to calculate nullifier. %s")
	MsgErrorDecodeRootExtras               = ffe("PD210080", "Failed to decode root value in extras")
	MsgErrorDecodeMTPNodeExtras            = ffe("PD210081", "Failed to decode node in merkle proof in extras")
	MsgErrorParseInputSalt                 = ffe("PD210082", "Failed to parse input salt")
	MsgErrorParseOutputSalt                = ffe("PD210083", "Failed to parse output salt")
	MsgErrorParseInputCommitment           = ffe("PD210084", "Failed to parse input commitment")
	MsgNotImplemented                      = ffe("PD210085", "Not implemented")
	MsgErrorStateHashMismatch              = ffe("PD210086", "State hash mismatch (hashed vs. received): %s != %s")
	MsgErrorUnmarshalStateData             = ffe("PD210087", "Failed to unmarshal state data. %s")
	MsgErrorSignAlgoMismatch               = ffe("PD210088", "'%s' does not match supported algorithm '%s'")
	MsgErrorVerifierTypeMismatch           = ffe("PD210089", "'%s' does not match supported verifierType '%s'")
	MsgErrorPayloadTypeMismatch            = ffe("PD210090", "'%s' does not match supported payloadType '%s'")
	MsgErrorMissingCircuitID               = ffe("PD210091", "circuit ID is required")
	MsgErrorMissingInputCommitments        = ffe("PD210092", "input commitments are required")
	MsgErrorMissingInputValues             = ffe("PD210093", "input values are required")
	MsgErrorMissingInputSalts              = ffe("PD210094", "input salts are required")
	MsgErrorInputsDiffLength               = ffe("PD210095", "input commitments, values, and salts must have the same length")
	MsgErrorMissingOutputValues            = ffe("PD210096", "output values are required")
	MsgErrorMissingOutputOwners            = ffe("PD210097", "output owner keys are required")
	MsgErrorOutputsDiffLength              = ffe("PD210098", "output values and owner keys must have the same length")
	MsgErrorAssembleInputs                 = ffe("PD210099", "failed to assemble private inputs for witness calculation. %s")
	MsgErrorCalcWitness                    = ffe("PD210100", "failed to calculate the witness. %s")
	MsgErrorGenerateProof                  = ffe("PD210101", "failed to generate proof. %s")
	MsgNoDomainReceipt                     = ffe("PD210102", "Not implemented. See state receipt for coin transfers")
	MsgUnknownSignPayload                  = ffe("PD210103", "Sign payload type '%s' not recognized")
	MsgNullifierGenerationFailed           = ffe("PD210104", "Failed to generate nullifier for coin")
<<<<<<< HEAD
	MsgParamTotalAmountInRange             = ffe("PD210105", "Total amount must be in the range (0, 2^100)")
=======
	MsgErrorDecodeDepositCall              = ffe("PD210105", "Failed to decode the deposit call. %s")
	MsgErrorDecodeWithdrawCall             = ffe("PD210106", "Failed to decode the withdraw call. %s")
>>>>>>> 4a390c0e
)<|MERGE_RESOLUTION|>--- conflicted
+++ resolved
@@ -144,10 +144,7 @@
 	MsgNoDomainReceipt                     = ffe("PD210102", "Not implemented. See state receipt for coin transfers")
 	MsgUnknownSignPayload                  = ffe("PD210103", "Sign payload type '%s' not recognized")
 	MsgNullifierGenerationFailed           = ffe("PD210104", "Failed to generate nullifier for coin")
-<<<<<<< HEAD
-	MsgParamTotalAmountInRange             = ffe("PD210105", "Total amount must be in the range (0, 2^100)")
-=======
 	MsgErrorDecodeDepositCall              = ffe("PD210105", "Failed to decode the deposit call. %s")
 	MsgErrorDecodeWithdrawCall             = ffe("PD210106", "Failed to decode the withdraw call. %s")
->>>>>>> 4a390c0e
+	MsgParamTotalAmountInRange             = ffe("PD210107", "Total amount must be in the range (0, 2^100)")
 )