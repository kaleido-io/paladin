--- conflicted
+++ resolved
@@ -228,10 +228,6 @@
 
 	queryBuilder := query.NewQueryBuilder().
 		Limit(1000).
-<<<<<<< HEAD
-		Sort(".created").
-=======
->>>>>>> cfa44064
 		Equal("owner", accountKey).
 		Equal("locked", false)
 
@@ -243,10 +239,6 @@
 		return 0, nil, false, i18n.NewError(ctx, msgs.MsgErrorQueryAvailCoins, err)
 	}
 
-<<<<<<< HEAD
-	// sum up this page
-=======
->>>>>>> cfa44064
 	for _, state := range states {
 		coin, err := makeCoin(state.DataJson)
 		if err != nil {
