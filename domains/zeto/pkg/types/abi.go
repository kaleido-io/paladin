/*
 * Copyright © 2024 Kaleido, Inc.
 *
 * Licensed under the Apache License, Version 2.0 (the "License"); you may not use this file except in compliance with
 * the License. You may obtain a copy of the License at
 *
 * http://www.apache.org/licenses/LICENSE-2.0
 *
 * Unless required by applicable law or agreed to in writing, software distributed under the License is distributed on
 * an "AS IS" BASIS, WITHOUT WARRANTIES OR CONDITIONS OF ANY KIND, either express or implied. See the License for the
 * specific language governing permissions and limitations under the License.
 *
 * SPDX-License-Identifier: Apache-2.0
 */

package types

import (
	_ "embed"

	"github.com/kaleido-io/paladin/sdk/go/pkg/pldtypes"
	"github.com/kaleido-io/paladin/sdk/go/pkg/solutils"
)

//go:embed abis/IZetoFungible.json
var zetoFungibleJSON []byte

//go:embed abis/IZetoNonFungible.json
var zetoNonFungibleJSON []byte

var ZetoFungibleABI = solutils.MustParseBuildABI(zetoFungibleJSON)

var ZetoNonFungibleABI = solutils.MustParseBuildABI(zetoNonFungibleJSON)

const (
	METHOD_MINT            = "mint"
	METHOD_TRANSFER        = "transfer"
	METHOD_TRANSFER_LOCKED = "transferLocked"
	METHOD_LOCK            = "lock"
	METHOD_DEPOSIT         = "deposit"
	METHOD_WITHDRAW        = "withdraw"
	METHOD_BALANCE_OF      = "balanceOf"
)

type InitializerParams struct {
	TokenName string `json:"tokenName"`
	// InitialOwner string `json:"initialOwner"` // TODO: allow the initial owner to be specified by the deploy request
}

type DeployParams struct {
	TransactionID string            `json:"transactionId"`
	Data          pldtypes.HexBytes `json:"data"`
	TokenName     string            `json:"tokenName"`
	InitialOwner  string            `json:"initialOwner"`
	IsNonFungible bool              `json:"isNonFungible"`
}

type NonFungibleMintParams struct {
	Mints []*NonFungibleTransferParamEntry `json:"mints"`
}

type FungibleMintParams struct {
	Mints []*FungibleTransferParamEntry `json:"mints"`
}

type FungibleTransferParams struct {
	Transfers []*FungibleTransferParamEntry `json:"transfers"`
}

type FungibleTransferParamEntry struct {
	To     string               `json:"to"`
	Amount *pldtypes.HexUint256 `json:"amount"`
	Data   pldtypes.HexBytes    `json:"data"`
}

type FungibleTransferLockedParams struct {
	LockedInputs []*pldtypes.HexUint256        `json:"lockedInputs"`
	Delegate     string                        `json:"delegate"`
	Transfers    []*FungibleTransferParamEntry `json:"transfers"`
}

type NonFungibleTransferParams struct {
	Transfers []*NonFungibleTransferParamEntry `json:"transfers"`
}

type NonFungibleTransferParamEntry struct {
	To      string               `json:"to"`
	URI     string               `json:"uri,omitempty"`
	TokenID *pldtypes.HexUint256 `json:"tokenID"`
}

type LockParams struct {
	Amount   *pldtypes.HexUint256 `json:"amount"`
	Delegate *pldtypes.EthAddress `json:"delegate"`
}

type DepositParams struct {
	Amount *pldtypes.HexUint256 `json:"amount"`
}

type WithdrawParams struct {
	Amount *pldtypes.HexUint256 `json:"amount"`
}

type FungibleBalanceOfParam struct {
	Account string `json:"account"`
<<<<<<< HEAD
=======
}

type BalanceOfResult struct {
	TotalBalance string `json:"totalBalance"`
	TotalStates  string `json:"totalStates"`
	Overflow     string `json:"overflow"`
>>>>>>> cfa44064
}<|MERGE_RESOLUTION|>--- conflicted
+++ resolved
@@ -104,13 +104,10 @@
 
 type FungibleBalanceOfParam struct {
 	Account string `json:"account"`
-<<<<<<< HEAD
-=======
 }
 
 type BalanceOfResult struct {
 	TotalBalance string `json:"totalBalance"`
 	TotalStates  string `json:"totalStates"`
 	Overflow     string `json:"overflow"`
->>>>>>> cfa44064
 }