# Example: Storage with Privacy Groups

See the [tutorial](https://lf-decentralized-trust-labs.github.io/paladin/head/tutorials/private-storage/) for a detailed explanation.

## Pre-requisites

Run the common [setup steps](../README.md) before running the example.

## Running the example

### Option 1 - `npm` with downloaded solidity contracts

- **Extract contracts**

  - Extract the `abis.tar.gz` file that was downloaded in the [setup steps](../README.md) and copy the `abis` directory to `src/`. (full path should be: `paladin/example/privacy-storage/src/abis`)

- **Run the example**

  ```shell
  cd <paladin-root>/example/privacy-storage
  npm install
  npm run start
  ```

---

### Option 2 - `npm` with locally built solidity contracts and ABIs

- **Run the example**

  ```shell
  cd <paladin-root>/example/privacy-storage
  npm install
  npm run abi
  npm run start
  ```

5. **(Optional) Run the update example**

You can update the contract deployed in the previous step using the `update.js` sample. Take the output from the `npm run start` step above and pass the privacy group address, group ID, and storage contract address to the `update` script. E.g. if the output from the first script looks like this:

```shell
Creating a privacy group for Node1 and Node2...
Success! address: 0xb9473d084800cdf8c4526a117fa153ad2261d94e
Privacy group created, ID: 0x09be3a466f0c935f42e9aa0451574b639497f2c4d38dee41fdabf9fc2269af08
Deploying a smart contract to the privacy group...
Contract deployed successfully! Address: 0xe5ccd796c1d3e2cf9230fd51f4333208dabfdf80
```

then pass the following parameters in to the update script:

```shell
npm run update 0xb9473d084800cdf8c4526a117fa153ad2261d94e 0x09be3a466f0c935f42e9aa0451574b639497f2c4d38dee41fdabf9fc2269af08 0xe5ccd796c1d3e2cf9230fd51f4333208dabfdf80
```

The script reads the current value and sets it to a new one.

---

### Option 3 - Run with Gradle

- **Run the gradle build task, then run the sample:**

<<<<<<< HEAD
```shell
../../gradlew build
npm run start
```

**(Optional) Run the update example**

You can update the contract deployed in the previous step using the `update.js` sample. Take the output from the `npm run start` step above and pass the privacy group address, group ID, and storage contract address to the `update` script. E.g. if the output from the first script looks like this:

```shell
Creating a privacy group for Node1 and Node2...
Success! address: 0xb9473d084800cdf8c4526a117fa153ad2261d94e
Privacy group created, ID: 0x09be3a466f0c935f42e9aa0451574b639497f2c4d38dee41fdabf9fc2269af08
Deploying a smart contract to the privacy group...
Contract deployed successfully! Address: 0xe5ccd796c1d3e2cf9230fd51f4333208dabfdf80
```

then pass the following parameters in to the update script:

```shell
npm run update 0xb9473d084800cdf8c4526a117fa153ad2261d94e 0x09be3a466f0c935f42e9aa0451574b639497f2c4d38dee41fdabf9fc2269af08 0xe5ccd796c1d3e2cf9230fd51f4333208dabfdf80
```

The script reads the current value and sets it to a new one.
=======
  ```shell
  cd <paladin-root>/example/privacy-storage
  ../../gradlew build
  npm run start
  ```
>>>>>>> 7c6c9d98
<|MERGE_RESOLUTION|>--- conflicted
+++ resolved
@@ -61,11 +61,11 @@
 
 - **Run the gradle build task, then run the sample:**
 
-<<<<<<< HEAD
-```shell
-../../gradlew build
-npm run start
-```
+  ```shell
+  cd <paladin-root>/example/privacy-storage
+  ../../gradlew build
+  npm run start
+  ```
 
 **(Optional) Run the update example**
 
@@ -86,10 +86,3 @@
 ```
 
 The script reads the current value and sets it to a new one.
-=======
-  ```shell
-  cd <paladin-root>/example/privacy-storage
-  ../../gradlew build
-  npm run start
-  ```
->>>>>>> 7c6c9d98
