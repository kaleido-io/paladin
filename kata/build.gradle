--- conflicted
+++ resolved
@@ -17,9 +17,6 @@
 import org.apache.tools.ant.filters.LineContains
 
 ext {
-<<<<<<< HEAD
-    targetCoverage = 91
-=======
     goFiles = fileTree(".") {
         include "internal/**/*.go"
         include "pkg/**/*.go"
@@ -28,7 +25,6 @@
     }
 
     targetCoverage = 94
->>>>>>> 15c8f9f4
     maxCoverageBarGap = 1
     coverageExcludedPackages = [
         'github.com/kaleido-io/paladin/kata/pkg/proto',
@@ -54,15 +50,6 @@
     environment('GOBIN', "${projectDir}/bin")
     executable 'go'
     args 'install'
-<<<<<<< HEAD
-    inputs.files('go.mod')
-    outputs.files([
-        "${projectDir}/bin/protoc-gen-go",
-        "${projectDir}/bin/protoc-gen-go-grpc",
-        "${projectDir}/bin/golangci-lint",
-        "${projectDir}/bin/mockery",
-    ])
-=======
     inputs.files(['go.mod','go.sum'])
     outputs.files(
         "bin/protoc-gen-go",
@@ -70,15 +57,12 @@
         "bin/golangci-lint",
         "bin/mockery",
     )
->>>>>>> 15c8f9f4
     // We use go.mod for dependency version management
     // tools/tools.go tracks deps too - to avoid go mod tidy discarding them all
     args 'google.golang.org/protobuf/cmd/protoc-gen-go'
     args 'google.golang.org/grpc/cmd/protoc-gen-go-grpc'
     args 'github.com/golangci/golangci-lint/cmd/golangci-lint'
     args 'github.com/vektra/mockery/v2'
-<<<<<<< HEAD
-=======
 }
 
 task makeRPCMocks(type:Exec, dependsOn: tasks.installTools) {
@@ -90,7 +74,6 @@
     args '--all'
     args '--outpkg', 'rpcbackendmocks'
     args '--output', 'mocks/rpcbackendmocks'
->>>>>>> 15c8f9f4
 }
 
 task makeMocks(dependsOn: [
