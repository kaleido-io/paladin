--- conflicted
+++ resolved
@@ -80,7 +80,6 @@
     args '--output', 'mocks/rpcbackendmocks'
 }
 
-<<<<<<< HEAD
 task makeEngineMocks(type:Exec, dependsOn: tasks.installTools) {
     inputs.files('bin/mockery')
     outputs.dir('mocks/enginemocks')
@@ -112,7 +111,8 @@
     args '--all'
     args '--outpkg', 'commsbusmocks'
     args '--output', 'mocks/commsbusmocks'
-=======
+}
+
 task makeComponentMocks(type:Exec, dependsOn: tasks.installTools) {
     inputs.files('bin/mockery')
     inputs.dir('internal/components')
@@ -196,16 +196,13 @@
     args '--all'
     args '--outpkg', 'componentmocks'
     args '--output', 'mocks/componentmocks'
->>>>>>> 55edaa32
 }
 
 task makeMocks(dependsOn: [
     tasks.makeRPCMocks,
-<<<<<<< HEAD
     tasks.makeEngineMocks,
     tasks.makeStateMocks,
     tasks.makeCommonBusMocks,
-=======
     tasks.makeComponentMocks,
     tasks.makeStateStoreMock,
     tasks.makeDomainStateInterfaceMock,
@@ -213,7 +210,6 @@
     tasks.makePluginControllerMocks,
     tasks.makeRPCServerMocks,
     tasks.makeEthClientMocks,
->>>>>>> 55edaa32
 ]) {}
 
 task copyTestContracts(type: Copy) {
