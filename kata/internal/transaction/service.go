/*
 * Copyright © 2024 Kaleido, Inc.
 *
 * Licensed under the Apache License, Version 2.0 (the "License"); you may not use this file except in compliance with
 * the License. You may obtain a copy of the License at
 *
 * http://www.apache.org/licenses/LICENSE-2.0
 *
 * Unless required by applicable law or agreed to in writing, software distributed under the License is distributed on
 * an "AS IS" BASIS, WITHOUT WARRANTIES OR CONDITIONS OF ANY KIND, either express or implied. See the License for the
 * specific language governing permissions and limitations under the License.
 *
 * SPDX-License-Identifier: Apache-2.0
 */
package transaction

import (
	"context"
	"io"

	"github.com/hyperledger/firefly-common/pkg/log"
	"github.com/kaleido-io/paladin/kata/internal/db"
	"github.com/kaleido-io/paladin/kata/pkg/proto"
)

func NewPaladinTransactionService() *PaladinTransactionService {
	return &PaladinTransactionService{
		persistence: db.NewPersistence(),
	}
}

type PaladinTransactionService struct {
	persistence db.Persistence
	proto.UnimplementedPaladinTransactionServiceServer
}

func (s *PaladinTransactionService) Status(ctx context.Context, req *proto.StatusRequest) (*proto.StatusResponse, error) {
	return &proto.StatusResponse{
		Ok: true,
	}, nil
}

// Listen implements the Listen RPC method of PaladinTransactionService which is the main entry point for bidirectional communication
// between the public API and the transaction service. It receives a stream of TransactionEvent messages and sends a stream of TransactionEvent messages.
// The body and type of the TransactionEvent messages control routing to specific functions within the transaction service.
func (s *PaladinTransactionService) Listen(stream proto.PaladinTransactionService_ListenServer) error {
	ctx := stream.Context()
	log.L(ctx).Info("Listen")
	for {
		// Read the next message from the stream
		msg, err := stream.Recv()
		if err == io.EOF {
			// End of stream, exit the loop
			log.L(ctx).Info("EOF")
			break
		}
		if err != nil {
			log.L(ctx).Error("Error from stream", err)
			// Handle the error
			return err
		}
		switch msg.GetType() {
		case proto.MESSAGE_TYPE_RESPONSE_MESSAGE:
			log.L(ctx).Info("Received MESSAGE_TYPE_RESPONSE_MESSAGE")
<<<<<<< HEAD
=======

>>>>>>> fbed1533
		case proto.MESSAGE_TYPE_REQUEST_MESSAGE:
			log.L(ctx).Info("Received MESSAGE_TYPE_REQUEST_MESSAGE")
			requestType := msg.GetRequest().GetType()
			requestId := msg.GetId()
			switch requestType {
			case proto.REQUEST_TYPE_SUBMIT_TRANSACTION_REQUEST:
				log.L(ctx).Info("Received REQUEST_TYPE_SUBMIT_TRANSACTION_REQUEST")
				submitTransactionRequest := msg.GetRequest().GetSubmitTransactionRequest()

				response, err := s.submit(stream.Context(), submitTransactionRequest)
				if err != nil {
					// Handle the error
					return err
				}

				submitTransactionResponse := &proto.TransactionMessage{
					Type: proto.MESSAGE_TYPE_RESPONSE_MESSAGE,
					Message: &proto.TransactionMessage_Response{
						Response: &proto.TransactionResponse{
							RequestId: requestId,
							Response: &proto.TransactionResponse_SubmitTransactionResponse{
								SubmitTransactionResponse: &proto.SubmitTransactionResponse{
									TransactionId: response.TransactionId,
								},
							},
						},
					},
				}

				if err := stream.Send(submitTransactionResponse); err != nil {
					log.L(ctx).Error("Error sending submitTransactionResponse", err)
					return err
				}
				log.L(ctx).Info("Sent MESSAGE_TYPE_RESPONSE_MESSAGE")

			case proto.REQUEST_TYPE_CLOSE_STREAM_REQUEST:
				log.L(ctx).Info("Received REQUEST_TYPE_CLOSE_STREAM_REQUEST")

			default:
				log.L(ctx).Info("Received unkonwn request type")
			}

		default:
			log.L(ctx).Info("Received unkonwn message type")

			// Handle unknown message types
		}

		// Optionally, you can also check if the client has requested to cancel the stream
		if stream.Context().Err() != nil {
			// Client has canceled the stream, exit the loop
			break
		}
	}

	return nil
}<|MERGE_RESOLUTION|>--- conflicted
+++ resolved
@@ -62,10 +62,6 @@
 		switch msg.GetType() {
 		case proto.MESSAGE_TYPE_RESPONSE_MESSAGE:
 			log.L(ctx).Info("Received MESSAGE_TYPE_RESPONSE_MESSAGE")
-<<<<<<< HEAD
-=======
-
->>>>>>> fbed1533
 		case proto.MESSAGE_TYPE_REQUEST_MESSAGE:
 			log.L(ctx).Info("Received MESSAGE_TYPE_REQUEST_MESSAGE")
 			requestType := msg.GetRequest().GetType()
