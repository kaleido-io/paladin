--- conflicted
+++ resolved
@@ -53,13 +53,12 @@
 
 type Transaction struct {
 	gorm.Model
-<<<<<<< HEAD
-	ID          uuid.UUID `gorm:"type:uuid;default:uuid_generate_v4()"`
-	FromID      uuid.UUID `gorm:"type:uuid"`
-	SequenceID  uuid.UUID `gorm:"type:uuid"`
-	Contract    string    `gorm:"type:uuid"`
-	PayloadJSON string    `gorm:"type:text"`
-	PayloadRLP  string    `gorm:"type:text"`
+	ID          uuid.UUID  `gorm:"type:uuid;default:uuid_generate_v4()"`
+	From        string     `gorm:"type:text"`
+	SequenceID  *uuid.UUID `gorm:"type:uuid"`
+	Contract    string     `gorm:"type:uuid"`
+	PayloadJSON *string    `gorm:"type:text"`
+	PayloadRLP  *string    `gorm:"type:text"`
 
 	PreReqTxs         []string `gorm:"type:text[]; serializer:json"`
 	DispatchNode      string   `gorm:"type:text"`
@@ -67,14 +66,6 @@
 	DispatchTxID      string   `gorm:"type:text"`
 	DispatchTxPayload string   `gorm:"type:text"`
 	ConfirmedTxHash   string   `gorm:"type:text"`
-=======
-	ID          uuid.UUID  `gorm:"type:uuid;default:uuid_generate_v4()"`
-	From        string     `gorm:"type:text"`
-	SequenceID  *uuid.UUID `gorm:"type:uuid"`
-	Contract    string     `gorm:"type:uuid"`
-	PayloadJSON *string    `gorm:"type:text"`
-	PayloadRLP  *string    `gorm:"type:text"`
->>>>>>> 9314ea57
 }
 
 type TransactionUpdate struct { // TODO define updatable fields
@@ -93,6 +84,9 @@
 func (t *Transaction) ApplyTxUpdates(ctx context.Context, txUpdates *TransactionUpdate) {
 	if txUpdates.SequenceID != nil {
 		t.SequenceID = txUpdates.SequenceID
+	}
+	if txUpdates.DispatchTxID != nil {
+		t.DispatchTxID = *txUpdates.DispatchTxID
 	}
 	if txUpdates.DispatchTxID != nil {
 		t.DispatchTxID = *txUpdates.DispatchTxID
