--- conflicted
+++ resolved
@@ -475,6 +475,7 @@
 		ObjectMeta: metav1.ObjectMeta{
 			Name:      name,
 			Namespace: node.Namespace,
+			Labels:    r.getLabels(node),
 			Annotations: r.withStandardAnnotations(map[string]string{
 				"kubectl.kubernetes.io/default-container": "besu",
 			}),
@@ -485,8 +486,9 @@
 			},
 			Template: corev1.PodTemplateSpec{
 				ObjectMeta: metav1.ObjectMeta{
-					Labels: r.getLabels(node, map[string]string{
-						"config-sum": configSum,
+					Labels: r.getLabels(node),
+					Annotations: r.withStandardAnnotations(map[string]string{
+						"core.paladin.io/config-sum": fmt.Sprintf("md5-%s", configSum),
 					}),
 				},
 				Spec: corev1.PodSpec{
@@ -661,37 +663,5 @@
 			},
 		})
 	}
-<<<<<<< HEAD
 	return svc
-}
-
-func (r *BesuReconciler) deleteStatefulSet(ctx context.Context, namespace, name string) error {
-	var foundStatefulSet appsv1.StatefulSet
-	err := r.Get(ctx, types.NamespacedName{Name: name, Namespace: namespace}, &foundStatefulSet)
-	if err == nil {
-		return r.Delete(ctx, &foundStatefulSet)
-	}
-	return nil
-
-}
-
-func (r *BesuReconciler) deleteConfigSecret(ctx context.Context, namespace, name string) error {
-	var foundSecret corev1.Secret
-	err := r.Get(ctx, types.NamespacedName{Name: name, Namespace: namespace}, &foundSecret)
-	if err == nil {
-		return r.Delete(ctx, &foundSecret)
-	}
-	return err
-}
-
-func (r *BesuReconciler) deleteService(ctx context.Context, namespace, name string) error {
-
-	var foundSvc corev1.Service
-	err := r.Get(ctx, types.NamespacedName{Name: name, Namespace: namespace}, &foundSvc)
-	if err == nil {
-		return r.Delete(ctx, &foundSvc)
-	}
-	return err
-=======
->>>>>>> 48d9deef
 }