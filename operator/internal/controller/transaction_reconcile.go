/*
Copyright 2024.

Licensed under the Apache License, Version 2.0 (the "License");
you may not use this file except in compliance with the License.
You may obtain a copy of the License at

    http://www.apache.org/licenses/LICENSE-2.0

Unless required by applicable law or agreed to in writing, software
distributed under the License is distributed on an "AS IS" BASIS,
WITHOUT WARRANTIES OR CONDITIONS OF ANY KIND, either express or implied.
See the License for the specific language governing permissions and
limitations under the License.
*/

package controller

import (
	"context"
	"fmt"
	"strings"
	"time"

	appsv1 "k8s.io/api/apps/v1"
	"k8s.io/apimachinery/pkg/api/errors"
	"k8s.io/apimachinery/pkg/types"
	"sigs.k8s.io/controller-runtime/pkg/client"
	"sigs.k8s.io/controller-runtime/pkg/log"

	"github.com/google/uuid"
	"github.com/kaleido-io/paladin/config/pkg/confutil"
	"github.com/kaleido-io/paladin/config/pkg/pldconf"
	corev1alpha1 "github.com/kaleido-io/paladin/operator/api/v1alpha1"
	"github.com/kaleido-io/paladin/toolkit/pkg/pldapi"
	"github.com/kaleido-io/paladin/toolkit/pkg/pldclient"
	"github.com/kaleido-io/paladin/toolkit/pkg/query"
	"github.com/kaleido-io/paladin/toolkit/pkg/rpcclient"
)

var _ transactionReconcileInterface = &transactionReconcile{}

type transactionReconcileInterface interface {
	reconcile(ctx context.Context) error
	isStatusChanged() bool
	isSucceeded() bool
	isFailed() bool
	getReceipt() *pldapi.TransactionReceipt
}

type transactionReconcile struct {
	client.Client
	idempotencyKeyPrefix string
	nodeName             string
	namespace            string
	pStatus              *corev1alpha1.TransactionSubmission
	txFactory            func() (bool, *pldapi.TransactionInput, error)
	receipt              *pldapi.TransactionReceipt
	statusChanged        bool
	succeeded            bool
	failed               bool
<<<<<<< HEAD
	getPaladinRPCFunc    func(ctx context.Context, c client.Client, nodeName, namespace string) (pldclient.PaladinClient, error)
=======
	timeout              string
>>>>>>> 69f3b403
}

func newTransactionReconcile(c client.Client,
	idempotencyKeyPrefix,
	nodeName, namespace string,
	pStatus *corev1alpha1.TransactionSubmission,
	timeout string,
	txFactory func() (bool, *pldapi.TransactionInput, error),
) transactionReconcileInterface {
	return &transactionReconcile{
		Client:               c,
		idempotencyKeyPrefix: idempotencyKeyPrefix,
		nodeName:             nodeName,
		namespace:            namespace,
		txFactory:            txFactory,
		pStatus:              pStatus,
		timeout:              timeout,
	}
}
func (r *transactionReconcile) isStatusChanged() bool                  { return r.statusChanged }
func (r *transactionReconcile) isSucceeded() bool                      { return r.succeeded }
func (r *transactionReconcile) isFailed() bool                         { return r.failed }
func (r *transactionReconcile) getReceipt() *pldapi.TransactionReceipt { return r.receipt }

func (r *transactionReconcile) reconcile(ctx context.Context) error {

	// If we're already done, just return as such
	if r.pStatus.TransactionStatus == corev1alpha1.TransactionStatusFailed {
		r.failed = true
		return nil
	}
	if r.pStatus.TransactionStatus == corev1alpha1.TransactionStatusSuccess {
		r.succeeded = true
		return nil
	}

	// If we don't have an idempotency key, then create one and re-reconcile
	if r.pStatus.IdempotencyKey == "" {
		r.pStatus.TransactionStatus = corev1alpha1.TransactionStatusSubmitting
		r.pStatus.IdempotencyKey = fmt.Sprintf("k8s.%s.%d", r.idempotencyKeyPrefix, time.Now().UnixMicro())
		r.statusChanged = true
		return nil
	}

	if r.getPaladinRPCFunc == nil {
		r.getPaladinRPCFunc = getPaladinRPC
	}
	// Check availability of the Paladin node and deploy
<<<<<<< HEAD
	paladinRPC, err := r.getPaladinRPCFunc(ctx, r.Client, r.nodeName, r.namespace)
=======
	paladinRPC, err := getPaladinRPC(ctx, r.Client, r.nodeName, r.namespace, r.timeout)
>>>>>>> 69f3b403
	if err != nil || paladinRPC == nil {
		return err
	}

	// If we don't have a transactionID to track, then submit (moves us to Pending)
	if r.pStatus.TransactionID == "" {
		return r.submitTransactionAndRequeue(ctx, paladinRPC)
	}

	// We're tracking for completion
	return r.trackTransactionAndRequeue(ctx, paladinRPC)
}

func (r *transactionReconcile) submitTransactionAndRequeue(ctx context.Context, paladinRPC rpcclient.Client) error {

	ready, tx, err := r.txFactory()
	if err != nil {
		return err
	} else if !ready {
		log.FromContext(ctx).Info(fmt.Sprintf("waiting for pre-reqs before submitting TX %s", r.pStatus.IdempotencyKey))
		return nil
	}
	tx.IdempotencyKey = r.pStatus.IdempotencyKey

	var txID uuid.UUID
	err = paladinRPC.CallRPC(ctx, &txID, "ptx_sendTransaction", tx)
	if err != nil {
		if strings.Contains(err.Error(), "PD012220") {
			log.FromContext(ctx).Info(fmt.Sprintf("recovering TX by idempotencyKey: %s", err))
			return r.queryTxByIdempotencyKeyAndRequeue(ctx, paladinRPC)
		}
		return err
	}
	r.pStatus.TransactionID = txID.String()
	r.pStatus.TransactionStatus = corev1alpha1.TransactionStatusPending
	r.statusChanged = true
	return nil

}

func (r *transactionReconcile) queryTxByIdempotencyKeyAndRequeue(ctx context.Context, paladinRPC rpcclient.Client) error {
	var txns []*pldapi.Transaction
	err := paladinRPC.CallRPC(ctx, &txns, "ptx_queryTransactions",
		query.NewQueryBuilder().Equal("idempotencyKey", r.pStatus.IdempotencyKey).Limit(1).Query())
	if err != nil {
		return err
	}
	if len(txns) == 0 {
		return fmt.Errorf("failed to query transaction with idempotencyKey '%s' after PD012220 error", r.pStatus.IdempotencyKey)
	}
	r.pStatus.TransactionID = txns[0].ID.String()
	r.pStatus.TransactionStatus = corev1alpha1.TransactionStatusPending
	r.statusChanged = true
	return nil
}

func (r *transactionReconcile) trackTransactionAndRequeue(ctx context.Context, paladinRPC rpcclient.Client) error {
	err := paladinRPC.CallRPC(ctx, &r.receipt, "ptx_getTransactionReceipt", r.pStatus.TransactionID)
	if err != nil {
		return err
	}
	if r.receipt == nil {
		// waiting for the receipt
		return nil
	}
	if r.receipt.TransactionHash != nil {
		r.pStatus.TransactionHash = r.receipt.TransactionHash.String()
	}
	if r.receipt.Success {
		r.pStatus.TransactionStatus = corev1alpha1.TransactionStatusSuccess
		r.succeeded = true
	} else {
		r.pStatus.TransactionStatus = corev1alpha1.TransactionStatusFailed
		r.pStatus.FailureMessage = r.receipt.FailureMessage
		r.failed = true
	}
	r.statusChanged = true
	return nil
}

<<<<<<< HEAD
var getPaladinURLEndpointFunc = getPaladinURLEndpoint

func getPaladinRPC(ctx context.Context, c client.Client, nodeName, namespace string) (pldclient.PaladinClient, error) {
=======
func getPaladinRPC(ctx context.Context, c client.Client, nodeName, namespace string, timeout string) (pldclient.PaladinClient, error) {
>>>>>>> 69f3b403

	log := log.FromContext(ctx)
	pName := generatePaladinName(nodeName)
	var pNode appsv1.StatefulSet
	if err := c.Get(ctx, types.NamespacedName{Name: pName, Namespace: namespace}, &pNode); err != nil {
		if errors.IsNotFound(err) {
			log.Info(fmt.Sprintf("Waiting for paladin node '%s' to be created to deploy", pName))
			return nil, nil
		}
		log.Info(fmt.Sprintf("Waiting for paladin node '%s' to become available to deploy", pName))
		return nil, nil
	}
	ready := pNode.Status.ReadyReplicas == pNode.Status.Replicas
	if !ready {
		log.Info(fmt.Sprintf("Waiting for paladin node '%s' to reach ready state (%d)", pName, pNode.Status.ReadyReplicas))
		return nil, nil
	}

	url, err := getPaladinURLEndpointFunc(ctx, c, nodeName, namespace)
	if err != nil {
		return nil, err
	}
	return pldclient.New().HTTP(ctx, &pldconf.HTTPClientConfig{
		URL:               url,
		ConnectionTimeout: confutil.P(timeout),
		RequestTimeout:    confutil.P(timeout),
	})
}<|MERGE_RESOLUTION|>--- conflicted
+++ resolved
@@ -59,11 +59,8 @@
 	statusChanged        bool
 	succeeded            bool
 	failed               bool
-<<<<<<< HEAD
 	getPaladinRPCFunc    func(ctx context.Context, c client.Client, nodeName, namespace string) (pldclient.PaladinClient, error)
-=======
 	timeout              string
->>>>>>> 69f3b403
 }
 
 func newTransactionReconcile(c client.Client,
@@ -112,11 +109,7 @@
 		r.getPaladinRPCFunc = getPaladinRPC
 	}
 	// Check availability of the Paladin node and deploy
-<<<<<<< HEAD
-	paladinRPC, err := r.getPaladinRPCFunc(ctx, r.Client, r.nodeName, r.namespace)
-=======
 	paladinRPC, err := getPaladinRPC(ctx, r.Client, r.nodeName, r.namespace, r.timeout)
->>>>>>> 69f3b403
 	if err != nil || paladinRPC == nil {
 		return err
 	}
@@ -197,13 +190,9 @@
 	return nil
 }
 
-<<<<<<< HEAD
 var getPaladinURLEndpointFunc = getPaladinURLEndpoint
 
-func getPaladinRPC(ctx context.Context, c client.Client, nodeName, namespace string) (pldclient.PaladinClient, error) {
-=======
 func getPaladinRPC(ctx context.Context, c client.Client, nodeName, namespace string, timeout string) (pldclient.PaladinClient, error) {
->>>>>>> 69f3b403
 
 	log := log.FromContext(ctx)
 	pName := generatePaladinName(nodeName)
